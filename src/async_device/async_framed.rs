use std::borrow::Borrow;
use std::io;
use std::pin::Pin;
use std::task::{ready, Context, Poll};

use bytes::{BufMut, Bytes, BytesMut};
use futures::Sink;
use futures_core::Stream;

#[cfg(all(target_os = "linux", not(target_env = "ohos")))]
use crate::platform::offload::VirtioNetHdr;
use crate::AsyncDevice;
#[cfg(all(target_os = "linux", not(target_env = "ohos")))]
use crate::{GROTable, IDEAL_BATCH_SIZE, VIRTIO_NET_HDR_LEN};

pub trait Decoder {
    /// The type of decoded frames.
    type Item;

    /// The type of unrecoverable frame decoding errors.
    type Error: From<io::Error>;
    fn decode(&mut self, src: &mut BytesMut) -> Result<Option<Self::Item>, Self::Error>;
    fn decode_eof(&mut self, buf: &mut BytesMut) -> Result<Option<Self::Item>, Self::Error> {
        match self.decode(buf)? {
            Some(frame) => Ok(Some(frame)),
            None => {
                if buf.is_empty() {
                    Ok(None)
                } else {
                    Err(io::Error::other("bytes remaining on stream").into())
                }
            }
        }
    }
}

impl<T: Decoder> Decoder for &mut T {
    type Item = T::Item;
    type Error = T::Error;

    fn decode(&mut self, src: &mut BytesMut) -> Result<Option<Self::Item>, Self::Error> {
        T::decode(self, src)
    }
}

pub trait Encoder<Item> {
    /// The type of encoding errors.
    type Error: From<io::Error>;

    /// Encodes a frame into the buffer provided.
    fn encode(&mut self, item: Item, dst: &mut BytesMut) -> Result<(), Self::Error>;
}

impl<T: Encoder<Item>, Item> Encoder<Item> for &mut T {
    type Error = T::Error;

    fn encode(&mut self, item: Item, dst: &mut BytesMut) -> Result<(), Self::Error> {
        T::encode(self, item, dst)
    }
}

/// A unified `Stream` and `Sink` interface over an `AsyncDevice`,
/// using `Encoder` and `Decoder` traits to frame packets as higher-level messages.
///
/// Raw device interfaces (such as TUN/TAP) operate on individual packets,
/// but higher-level protocols often work with logical frames. This struct
/// provides an abstraction layer that decodes incoming packets into frames,
/// and encodes outgoing frames into packet buffers.
///
/// On Linux, this struct also supports Generic Segmentation Offload (GSO) for sending
/// and Generic Receive Offload (GRO) for receiving, allowing multiple small packets
/// to be aggregated or split transparently for performance optimization.
///
/// This struct combines both reading and writing into a single object. If separate
/// control over read/write is needed, consider calling `.split()` to obtain
/// [`DeviceFramedRead`] and [`DeviceFramedWrite`] separately.
///
/// You can also create multiple independent framing streams using:
/// `DeviceFramed::new(dev.clone(), BytesCodec::new())`, with the device wrapped
/// in `Arc<AsyncDevice>`.
///
/// A unified async read/write interface for TUN/TAP devices using framed I/O
///
/// Combines an async device with a codec to provide `Stream` and `Sink` implementations
/// for reading and writing framed packets.
///
/// # Examples
///
/// ## Basic usage with BytesCodec
///
/// ```no_run
/// use bytes::BytesMut;
/// use futures::{SinkExt, StreamExt};
/// use tun_rs::async_framed::{BytesCodec, DeviceFramed};
/// use tun_rs::DeviceBuilder;
///
/// #[tokio::main]
/// async fn main() -> std::io::Result<()> {
///     // Create a TUN device with IPv4 configuration
///     let dev = DeviceBuilder::new()
///         .name("tun0")
///         .mtu(1500)
///         .ipv4("10.0.0.1", "255.255.255.0", None)
///         .build_async()?;
///
///     // Create a framed device with BytesCodec
///     let mut framed = DeviceFramed::new(dev, BytesCodec::new());
///
///     // Send a frame (Replace with real IP message)
///     let packet = b"[IP Packet: 10.0.0.1 -> 10.0.0.2] Hello, TUN!";
///     framed.send(BytesMut::from(packet)).await?;
///
///     // Receive frames
///     while let Some(frame) = framed.next().await {
///         match frame {
///             Ok(bytes) => println!("Received: {:?}", bytes),
///             Err(e) => eprintln!("Error receiving frame: {}", e),
///         }
///     }
///     Ok(())
/// }
/// ```
pub struct DeviceFramed<C, T = AsyncDevice> {
    dev: T,
    codec: C,
    r_state: ReadState,
    w_state: WriteState,
}
impl<C, T> Unpin for DeviceFramed<C, T> {}
impl<C, T> Stream for DeviceFramed<C, T>
where
    T: Borrow<AsyncDevice>,
    C: Decoder,
{
    type Item = Result<C::Item, C::Error>;
    fn poll_next(self: Pin<&mut Self>, cx: &mut Context<'_>) -> Poll<Option<Self::Item>> {
        let pin = self.get_mut();
        DeviceFramedReadInner::new(&pin.dev, &mut pin.codec, &mut pin.r_state).poll_next(cx)
    }
}
impl<I, C, T> Sink<I> for DeviceFramed<C, T>
where
    T: Borrow<AsyncDevice>,
    C: Encoder<I>,
{
    type Error = C::Error;

    fn poll_ready(self: Pin<&mut Self>, cx: &mut Context<'_>) -> Poll<Result<(), Self::Error>> {
        let pin = self.get_mut();
        DeviceFramedWriteInner::new(&pin.dev, &mut pin.codec, &mut pin.w_state).poll_ready(cx)
    }

    fn start_send(self: Pin<&mut Self>, item: I) -> Result<(), Self::Error> {
        let pin = self.get_mut();
        DeviceFramedWriteInner::new(&pin.dev, &mut pin.codec, &mut pin.w_state).start_send(item)
    }

    fn poll_flush(self: Pin<&mut Self>, cx: &mut Context<'_>) -> Poll<Result<(), Self::Error>> {
        let pin = self.get_mut();
        DeviceFramedWriteInner::new(&pin.dev, &mut pin.codec, &mut pin.w_state).poll_flush(cx)
    }

    fn poll_close(self: Pin<&mut Self>, cx: &mut Context<'_>) -> Poll<Result<(), Self::Error>> {
        let pin = self.get_mut();
        DeviceFramedWriteInner::new(&pin.dev, &mut pin.codec, &mut pin.w_state).poll_close(cx)
    }
}
impl<C, T> DeviceFramed<C, T>
where
    T: Borrow<AsyncDevice>,
{
    /// Construct from a [`AsyncDevice`] with a specific codec
    pub fn new(dev: T, codec: C) -> DeviceFramed<C, T> {
        let buffer_size = compute_buffer_size(&dev);
        DeviceFramed {
            r_state: ReadState::new(buffer_size, dev.borrow()),
            w_state: WriteState::new(buffer_size, dev.borrow()),
            dev,
            codec,
        }
    }
    pub fn read_buffer_size(&self) -> usize {
        self.r_state.read_buffer_size()
    }
    pub fn write_buffer_size(&self) -> usize {
        self.w_state.write_buffer_size()
    }

    /// Sets the size of the read buffer in bytes.
    ///
    /// Must be at least as large as the MTU to ensure complete packet reception.
    pub fn set_read_buffer_size(&mut self, read_buffer_size: usize) {
        self.r_state.set_read_buffer_size(read_buffer_size);
    }
    /// Sets the size of the write buffer in bytes.
    ///
    /// On Linux, if GSO (Generic Segmentation Offload) is enabled, this setting is ignored,
    /// and the send buffer size is fixed to a larger value to accommodate large TCP segments.
    ///
    /// If the current buffer size is already greater than or equal to the requested size,
    /// this call has no effect.
    ///
    /// # Parameters
    /// - `write_buffer_size`: Desired size in bytes for the write buffer.
    pub fn set_write_buffer_size(&mut self, write_buffer_size: usize) {
        self.w_state.set_write_buffer_size(write_buffer_size);
    }
    /// Returns a reference to the read buffer.
    pub fn read_buffer(&self) -> &BytesMut {
        &self.r_state.rd
    }

    /// Returns a mutable reference to the read buffer.
    pub fn read_buffer_mut(&mut self) -> &mut BytesMut {
        &mut self.r_state.rd
    }
    /// Consumes the `Framed`, returning its underlying I/O stream.
    pub fn into_inner(self) -> T {
        self.dev
    }
}

impl<C, T> DeviceFramed<C, T>
where
    T: Borrow<AsyncDevice> + Clone,
    C: Clone,
{
    /// Split the framed device to read-half and write-half
    ///
    /// # Example
    /// ```
    /// use std::net::Ipv4Addr;
    /// use std::sync::Arc;
    /// use tun_rs::{
    ///     async_framed::{BytesCodec, DeviceFramed},
    ///     DeviceBuilder,
    /// };
    /// let dev = Arc::new(
    ///     DeviceBuilder::new()
    ///         .ipv4(Ipv4Addr::new(10, 0, 0, 21), 24, None)
    ///         .build_async()?,
    /// );
    /// let (r, w) = DeviceFramed::new(dev, BytesCodec::new()).split();
    /// ```
    pub fn split(self) -> (DeviceFramedRead<C, T>, DeviceFramedWrite<C, T>) {
        let dev = self.dev;
        let codec = self.codec;
        (
            DeviceFramedRead::new(dev.clone(), codec.clone()),
            DeviceFramedWrite::new(dev, codec),
        )
    }
}

/// A `Stream`-only abstraction over an `AsyncDevice`, using a `Decoder` to
///
/// # Examples
///
/// ```no_run
/// use futures::StreamExt;
/// use tun_rs::async_framed::{BytesCodec, DeviceFramedRead};
/// use tun_rs::DeviceBuilder;
///
/// #[tokio::main]
/// async fn main() -> std::io::Result<()> {
///     // Create a TUN device with IPv4 configuration
///     let dev = DeviceBuilder::new()
///         .name("tun0")
///         .mtu(1500)
///         .ipv4("10.0.0.1", "255.255.255.0", None)
///         .build_async()?;
///
///     // Create a read-only framed device
///     let mut framed_read = DeviceFramedRead::new(dev, BytesCodec::new());
///
///     // Receive frames
///     while let Some(frame) = framed_read.next().await {
///         match frame {
///             Ok(bytes) => println!("Received: {:?}", bytes),
///             Err(e) => eprintln!("Error receiving frame: {}", e),
///         }
///     }
///     Ok(())
/// }
/// ```
///
/// extract frames from raw packet input.
///
/// This struct provides a read-only framing interface for the underlying device,
/// decoupled from writing. It is useful when the reading and writing logic
/// need to be handled independently, such as in split or concurrent tasks.
///
/// Internally, it maintains a receipt buffer and optional packet splitter
/// for GRO (Generic Receive Offload) support on Linux.
///
/// See [`DeviceFramed`] for a unified read/write interface.
pub struct DeviceFramedRead<C, T = AsyncDevice> {
    dev: T,
    codec: C,
    state: ReadState,
}
impl<C, T> DeviceFramedRead<C, T>
where
    T: Borrow<AsyncDevice>,
{
<<<<<<< HEAD
    /// Construct from a [`AsyncDevice`] with a specific codec.
    ///
    /// The read side of the framed device.
=======
    /// Construct from a [`AsyncDevice`] with a specific codec
    /// Read side of the framed device
>>>>>>> c29d1530
    /// # Example
    /// ```
    /// use std::net::Ipv4Addr;
    /// use std::sync::Arc;
    /// use tun_rs::{
    ///     async_framed::{BytesCodec, DeviceFramedRead, DeviceFramedWrite},
    ///     DeviceBuilder,
    /// };
    /// let dev = Arc::new(
    ///     DeviceBuilder::new()
    ///         .ipv4(Ipv4Addr::new(10, 0, 0, 21), 24, None)
    ///         .build_async()?,
    /// );
    /// let mut w = DeviceFramedWrite::new(dev.clone(), BytesCodec::new());
    /// let mut r = DeviceFramedRead::new(dev, BytesCodec::new());
    /// ```
    /// # Note
    /// An efficient way is to directly use [`DeviceFramed::split`] if the device is cloneable
    pub fn new(dev: T, codec: C) -> DeviceFramedRead<C, T> {
        let buffer_size = compute_buffer_size(&dev);
        DeviceFramedRead {
            state: ReadState::new(buffer_size, dev.borrow()),
            dev,
            codec,
        }
    }
    pub fn read_buffer_size(&self) -> usize {
        self.state.read_buffer_size()
    }
    /// Sets the size of the read buffer in bytes.
    ///
    /// Must be at least as large as the MTU to ensure complete packet reception.
    pub fn set_read_buffer_size(&mut self, read_buffer_size: usize) {
        self.state.set_read_buffer_size(read_buffer_size);
    }
    /// Consumes the `Framed`, returning its underlying I/O stream.
    pub fn into_inner(self) -> T {
        self.dev
    }
}
impl<C, T> Unpin for DeviceFramedRead<C, T> {}
impl<C, T> Stream for DeviceFramedRead<C, T>
where
    T: Borrow<AsyncDevice>,
    C: Decoder,
{
    type Item = Result<C::Item, C::Error>;
    fn poll_next(self: Pin<&mut Self>, cx: &mut Context<'_>) -> Poll<Option<Self::Item>> {
        let pin = self.get_mut();
        DeviceFramedReadInner::new(&pin.dev, &mut pin.codec, &mut pin.state).poll_next(cx)
    }
}

/// A `Sink`-only abstraction over an `AsyncDevice`, using an `Encoder` to
///
/// # Examples
///
/// ```no_run
/// use bytes::BytesMut;
/// use futures::SinkExt;
/// use tun_rs::async_framed::{BytesCodec, DeviceFramedWrite};
/// use tun_rs::DeviceBuilder;
///
/// #[tokio::main]
/// async fn main() -> std::io::Result<()> {
///     // Create a TUN device with IPv4 configuration
///     let dev = DeviceBuilder::new()
///         .name("tun0")
///         .mtu(1500)
///         .ipv4("10.0.0.1", "255.255.255.0", None)
///         .build_async()?;
///
///     // Create a write-only framed device
///     let mut framed_write = DeviceFramedWrite::new(dev, BytesCodec::new());
///
///     // Send a frame (Replace with real IP message)
///     let packet = b"[IP Packet: 10.0.0.1 -> 10.0.0.2] Hello, TUN!";
///     framed_write.send(BytesMut::from(packet)).await?;
///
///     Ok(())
/// }
/// ```
///
/// serialize outbound frames into raw packets.
///
/// This struct provides a write-only framing interface for the underlying device,
/// allowing decoupled and concurrent handling of outbound data. It is especially
/// useful in async contexts where reads and writes occur in different tasks.
///
/// Internally, it manages a send buffer and optional packet aggregator
/// for GSO (Generic Segmentation Offload) support on Linux.
///
/// See [`DeviceFramed`] for a unified read/write interface.
pub struct DeviceFramedWrite<C, T = AsyncDevice> {
    dev: T,
    codec: C,
    state: WriteState,
}
impl<C, T> DeviceFramedWrite<C, T>
where
    T: Borrow<AsyncDevice>,
{
<<<<<<< HEAD
    /// Construct from a [`AsyncDevice`] with a specific codec.
    ///
    /// The write side of the framed device.
=======
    /// Construct from a [`AsyncDevice`] with a specific codec
    /// Write side of the framed device
>>>>>>> c29d1530
    /// # Example
    /// ```
    /// use std::net::Ipv4Addr;
    /// use std::sync::Arc;
    /// use tun_rs::{
    ///     async_framed::{BytesCodec, DeviceFramedRead, DeviceFramedWrite},
    ///     DeviceBuilder,
    /// };
    /// let dev = Arc::new(
    ///     DeviceBuilder::new()
    ///         .ipv4(Ipv4Addr::new(10, 0, 0, 21), 24, None)
    ///         .build_async()?,
    /// );
    /// let mut w = DeviceFramedWrite::new(dev.clone(), BytesCodec::new());
    /// let mut r = DeviceFramedRead::new(dev, BytesCodec::new());
    /// ```
    /// # Note
    /// An efficient way is to directly use [`DeviceFramed::split`] if the device is cloneable
    pub fn new(dev: T, codec: C) -> DeviceFramedWrite<C, T> {
        let buffer_size = compute_buffer_size(&dev);
        DeviceFramedWrite {
            state: WriteState::new(buffer_size, dev.borrow()),
            dev,
            codec,
        }
    }
    pub fn write_buffer_size(&self) -> usize {
        self.state.send_buffer_size
    }
    /// Sets the size of the write buffer in bytes.
    ///
    /// On Linux, if GSO (Generic Segmentation Offload) is enabled, this setting is ignored,
    /// and the send buffer size is fixed to a larger value to accommodate large TCP segments.
    ///
    /// If the current buffer size is already greater than or equal to the requested size,
    /// this call has no effect.
    ///
    /// # Parameters
    /// - `write_buffer_size`: Desired size in bytes for the write buffer.
    pub fn set_write_buffer_size(&mut self, write_buffer_size: usize) {
        self.state.set_write_buffer_size(write_buffer_size);
    }

    /// Consumes the `Framed`, returning its underlying I/O stream.
    pub fn into_inner(self) -> T {
        self.dev
    }
}

impl<C, T> Unpin for DeviceFramedWrite<C, T> {}
impl<I, C, T> Sink<I> for DeviceFramedWrite<C, T>
where
    T: Borrow<AsyncDevice>,
    C: Encoder<I>,
{
    type Error = C::Error;

    fn poll_ready(self: Pin<&mut Self>, cx: &mut Context<'_>) -> Poll<Result<(), Self::Error>> {
        let pin = self.get_mut();
        DeviceFramedWriteInner::new(&pin.dev, &mut pin.codec, &mut pin.state).poll_ready(cx)
    }

    fn start_send(self: Pin<&mut Self>, item: I) -> Result<(), Self::Error> {
        let pin = self.get_mut();
        DeviceFramedWriteInner::new(&pin.dev, &mut pin.codec, &mut pin.state).start_send(item)
    }

    fn poll_flush(self: Pin<&mut Self>, cx: &mut Context<'_>) -> Poll<Result<(), Self::Error>> {
        let pin = self.get_mut();
        DeviceFramedWriteInner::new(&pin.dev, &mut pin.codec, &mut pin.state).poll_flush(cx)
    }

    fn poll_close(self: Pin<&mut Self>, cx: &mut Context<'_>) -> Poll<Result<(), Self::Error>> {
        let pin = self.get_mut();
        DeviceFramedWriteInner::new(&pin.dev, &mut pin.codec, &mut pin.state).poll_close(cx)
    }
}
fn compute_buffer_size<T: Borrow<AsyncDevice>>(_dev: &T) -> usize {
    #[cfg(any(
        target_os = "windows",
        all(target_os = "linux", not(target_env = "ohos")),
        target_os = "macos",
        target_os = "freebsd",
        target_os = "openbsd",
    ))]
    let mtu = _dev.borrow().mtu().map(|m| m as usize).unwrap_or(4096);

    #[cfg(not(any(
        target_os = "windows",
        all(target_os = "linux", not(target_env = "ohos")),
        target_os = "macos",
        target_os = "freebsd",
        target_os = "openbsd",
    )))]
    let mtu = 4096usize;

    #[cfg(windows)]
    {
        let mtu_v6 = _dev.borrow().mtu_v6().map(|m| m as usize).unwrap_or(4096);
        mtu.max(mtu_v6)
    }
    #[cfg(not(windows))]
    mtu
}
struct ReadState {
    recv_buffer_size: usize,
    rd: BytesMut,
    #[cfg(all(target_os = "linux", not(target_env = "ohos")))]
    packet_splitter: Option<PacketSplitter>,
}
impl ReadState {
    pub(crate) fn new(recv_buffer_size: usize, _device: &AsyncDevice) -> ReadState {
        #[cfg(all(target_os = "linux", not(target_env = "ohos")))]
        let packet_splitter = if _device.tcp_gso() {
            Some(PacketSplitter::new(recv_buffer_size))
        } else {
            None
        };

        ReadState {
            recv_buffer_size,
            rd: BytesMut::with_capacity(recv_buffer_size),
            #[cfg(all(target_os = "linux", not(target_env = "ohos")))]
            packet_splitter,
        }
    }

    pub(crate) fn read_buffer_size(&self) -> usize {
        self.recv_buffer_size
    }

    pub(crate) fn set_read_buffer_size(&mut self, read_buffer_size: usize) {
        self.recv_buffer_size = read_buffer_size;
        #[cfg(all(target_os = "linux", not(target_env = "ohos")))]
        if let Some(packet_splitter) = &mut self.packet_splitter {
            packet_splitter.set_recv_buffer_size(read_buffer_size);
        }
    }
}
struct WriteState {
    send_buffer_size: usize,
    wr: BytesMut,
    #[cfg(all(target_os = "linux", not(target_env = "ohos")))]
    packet_aggregator: Option<PacketArena>,
}
impl WriteState {
    pub(crate) fn new(send_buffer_size: usize, _device: &AsyncDevice) -> WriteState {
        #[cfg(all(target_os = "linux", not(target_env = "ohos")))]
        let packet_aggregator = if _device.tcp_gso() {
            Some(PacketArena::new())
        } else {
            None
        };

        WriteState {
            send_buffer_size,
            wr: BytesMut::new(),
            #[cfg(all(target_os = "linux", not(target_env = "ohos")))]
            packet_aggregator,
        }
    }
    pub(crate) fn write_buffer_size(&self) -> usize {
        self.send_buffer_size
    }

    pub(crate) fn set_write_buffer_size(&mut self, write_buffer_size: usize) {
        #[cfg(all(target_os = "linux", not(target_env = "ohos")))]
        if self.packet_aggregator.is_some() {
            // When GSO is enabled, send_buffer_size is no longer controlled by this parameter.
            return;
        }
        if self.send_buffer_size >= write_buffer_size {
            return;
        }
        self.send_buffer_size = write_buffer_size;
    }
}

#[derive(Copy, Clone, Debug, Eq, PartialEq, Ord, PartialOrd, Hash, Default)]
pub struct BytesCodec(());
impl BytesCodec {
    /// Creates a new `BytesCodec` for shipping around raw bytes.
    pub fn new() -> BytesCodec {
        BytesCodec(())
    }
}
impl Decoder for BytesCodec {
    type Item = BytesMut;
    type Error = io::Error;

    fn decode(&mut self, buf: &mut BytesMut) -> Result<Option<BytesMut>, io::Error> {
        if !buf.is_empty() {
            let rs = buf.clone();
            buf.clear();
            Ok(Some(rs))
        } else {
            Ok(None)
        }
    }
}

impl Encoder<Bytes> for BytesCodec {
    type Error = io::Error;

    fn encode(&mut self, data: Bytes, buf: &mut BytesMut) -> Result<(), io::Error> {
        buf.reserve(data.len());
        buf.put(data);
        Ok(())
    }
}

impl Encoder<BytesMut> for BytesCodec {
    type Error = io::Error;

    fn encode(&mut self, data: BytesMut, buf: &mut BytesMut) -> Result<(), io::Error> {
        buf.reserve(data.len());
        buf.put(data);
        Ok(())
    }
}

#[cfg(all(target_os = "linux", not(target_env = "ohos")))]
struct PacketSplitter {
    bufs: Vec<BytesMut>,
    sizes: Vec<usize>,
    recv_index: usize,
    recv_num: usize,
    recv_buffer_size: usize,
}
#[cfg(all(target_os = "linux", not(target_env = "ohos")))]
impl PacketSplitter {
    fn new(recv_buffer_size: usize) -> PacketSplitter {
        let bufs = vec![BytesMut::zeroed(recv_buffer_size); IDEAL_BATCH_SIZE];
        let sizes = vec![0usize; IDEAL_BATCH_SIZE];
        Self {
            bufs,
            sizes,
            recv_index: 0,
            recv_num: 0,
            recv_buffer_size,
        }
    }
    fn handle(&mut self, dev: &AsyncDevice, input: &mut [u8]) -> io::Result<()> {
        if input.len() <= VIRTIO_NET_HDR_LEN {
            Err(io::Error::other(format!(
                "length of packet ({}) <= VIRTIO_NET_HDR_LEN ({VIRTIO_NET_HDR_LEN})",
                input.len(),
            )))?
        }
        for buf in &mut self.bufs {
            buf.resize(self.recv_buffer_size, 0);
        }
        let hdr = VirtioNetHdr::decode(&input[..VIRTIO_NET_HDR_LEN])?;
        let num = dev.handle_virtio_read(
            hdr,
            &mut input[VIRTIO_NET_HDR_LEN..],
            &mut self.bufs,
            &mut self.sizes,
            0,
        )?;

        for i in 0..num {
            self.bufs[i].truncate(self.sizes[i]);
        }
        self.recv_num = num;
        self.recv_index = 0;
        Ok(())
    }
    fn next(&mut self) -> Option<&mut BytesMut> {
        if self.recv_index >= self.recv_num {
            None
        } else {
            let buf = &mut self.bufs[self.recv_index];
            self.recv_index += 1;
            Some(buf)
        }
    }
    fn set_recv_buffer_size(&mut self, recv_buffer_size: usize) {
        self.recv_buffer_size = recv_buffer_size;
    }
}
#[cfg(all(target_os = "linux", not(target_env = "ohos")))]
struct PacketArena {
    gro_table: GROTable,
    offset: usize,
    bufs: Vec<BytesMut>,
    send_index: usize,
}
#[cfg(all(target_os = "linux", not(target_env = "ohos")))]
impl PacketArena {
    fn new() -> PacketArena {
        Self {
            gro_table: Default::default(),
            offset: 0,
            bufs: Vec::with_capacity(IDEAL_BATCH_SIZE),
            send_index: 0,
        }
    }
    fn get(&mut self) -> &mut BytesMut {
        if self.offset < self.bufs.len() {
            let buf = &mut self.bufs[self.offset];
            self.offset += 1;
            buf.clear();
            buf.reserve(VIRTIO_NET_HDR_LEN + 65536);
            return buf;
        }
        assert_eq!(self.offset, self.bufs.len());
        self.bufs
            .push(BytesMut::with_capacity(VIRTIO_NET_HDR_LEN + 65536));
        let idx = self.offset;
        self.offset += 1;
        &mut self.bufs[idx]
    }
    fn handle(&mut self, dev: &AsyncDevice) -> io::Result<()> {
        if self.offset == 0 {
            return Ok(());
        }
        if !self.gro_table.to_write.is_empty() {
            return Ok(());
        }
        crate::platform::offload::handle_gro(
            &mut self.bufs[..self.offset],
            VIRTIO_NET_HDR_LEN,
            &mut self.gro_table.tcp_gro_table,
            &mut self.gro_table.udp_gro_table,
            dev.udp_gso,
            &mut self.gro_table.to_write,
        )
    }
    fn poll_send_bufs(&mut self, cx: &mut Context<'_>, dev: &AsyncDevice) -> Poll<io::Result<()>> {
        if self.offset == 0 {
            return Poll::Ready(Ok(()));
        }
        let gro_table = &mut self.gro_table;
        let bufs = &self.bufs[..self.offset];
        for buf_idx in &gro_table.to_write[self.send_index..] {
            let rs = dev.poll_send(cx, &bufs[*buf_idx]);
            match rs {
                Poll::Ready(Ok(_)) => {
                    self.send_index += 1;
                }
                Poll::Ready(Err(e)) => {
                    self.send_index += 1;
                    if self.send_index >= gro_table.to_write.len() {
                        self.reset();
                    }
                    return Poll::Ready(Err(e));
                }
                Poll::Pending => {
                    return Poll::Pending;
                }
            }
        }
        self.reset();
        Poll::Ready(Ok(()))
    }
    fn reset(&mut self) {
        self.gro_table.reset();
        for buf in self.bufs[..self.offset].iter_mut() {
            buf.clear();
        }
        self.offset = 0;
        self.send_index = 0;
    }
    fn has_capacity(&self) -> bool {
        IDEAL_BATCH_SIZE > self.offset && self.gro_table.to_write.is_empty()
    }
}
struct DeviceFramedReadInner<'a, C, T = AsyncDevice> {
    dev: &'a T,
    codec: &'a mut C,
    state: &'a mut ReadState,
}
impl<'a, C, T> DeviceFramedReadInner<'a, C, T>
where
    T: Borrow<AsyncDevice>,
    C: Decoder,
{
    fn new(
        dev: &'a T,
        codec: &'a mut C,
        state: &'a mut ReadState,
    ) -> DeviceFramedReadInner<'a, C, T> {
        DeviceFramedReadInner { dev, codec, state }
    }

    fn poll_next(&mut self, cx: &mut Context<'_>) -> Poll<Option<Result<C::Item, C::Error>>> {
        #[cfg(all(target_os = "linux", not(target_env = "ohos")))]
        if let Some(packet_splitter) = &mut self.state.packet_splitter {
            if let Some(buf) = packet_splitter.next() {
                if let Some(frame) = self.codec.decode_eof(buf)? {
                    return Poll::Ready(Some(Ok(frame)));
                }
            }
        }

        self.state.rd.clear();
        #[cfg(all(target_os = "linux", not(target_env = "ohos")))]
        if self.state.packet_splitter.is_some() {
            self.state.rd.reserve(VIRTIO_NET_HDR_LEN + 65536);
        }
        self.state.rd.reserve(self.state.recv_buffer_size);
        let buf = unsafe { &mut *(self.state.rd.chunk_mut() as *mut _ as *mut [u8]) };

        let len = ready!(self.dev.borrow().poll_recv(cx, buf))?;
        unsafe { self.state.rd.advance_mut(len) };

        #[cfg(all(target_os = "linux", not(target_env = "ohos")))]
        if let Some(packet_splitter) = &mut self.state.packet_splitter {
            packet_splitter.handle(self.dev.borrow(), &mut self.state.rd)?;
            if let Some(buf) = packet_splitter.next() {
                if let Some(frame) = self.codec.decode_eof(buf)? {
                    return Poll::Ready(Some(Ok(frame)));
                }
            }
            return Poll::Ready(None);
        }
        if let Some(frame) = self.codec.decode_eof(&mut self.state.rd)? {
            return Poll::Ready(Some(Ok(frame)));
        }
        Poll::Ready(None)
    }
}
struct DeviceFramedWriteInner<'a, C, T = AsyncDevice> {
    dev: &'a T,
    codec: &'a mut C,
    state: &'a mut WriteState,
}
impl<'a, C, T> DeviceFramedWriteInner<'a, C, T>
where
    T: Borrow<AsyncDevice>,
{
    fn new(
        dev: &'a T,
        codec: &'a mut C,
        state: &'a mut WriteState,
    ) -> DeviceFramedWriteInner<'a, C, T> {
        DeviceFramedWriteInner { dev, codec, state }
    }

    fn poll_ready<I>(&mut self, cx: &mut Context<'_>) -> Poll<Result<(), C::Error>>
    where
        C: Encoder<I>,
    {
        #[cfg(all(target_os = "linux", not(target_env = "ohos")))]
        if let Some(packet_aggregator) = &self.state.packet_aggregator {
            if packet_aggregator.has_capacity() {
                return Poll::Ready(Ok(()));
            }
        }
        ready!(self.poll_flush(cx))?;
        Poll::Ready(Ok(()))
    }

    fn start_send<I>(&mut self, item: I) -> Result<(), C::Error>
    where
        C: Encoder<I>,
    {
        #[cfg(all(target_os = "linux", not(target_env = "ohos")))]
        if let Some(packet_aggregator) = &mut self.state.packet_aggregator {
            let buf = packet_aggregator.get();
            buf.resize(VIRTIO_NET_HDR_LEN, 0);
            self.codec.encode(item, buf)?;
            return Ok(());
        }
        let buf = &mut self.state.wr;
        buf.clear();
        buf.reserve(self.state.send_buffer_size);
        self.codec.encode(item, buf)?;
        Ok(())
    }

    fn poll_flush<I>(&mut self, cx: &mut Context<'_>) -> Poll<Result<(), C::Error>>
    where
        C: Encoder<I>,
    {
        let dev = self.dev.borrow();

        #[cfg(all(target_os = "linux", not(target_env = "ohos")))]
        if let Some(packet_aggregator) = &mut self.state.packet_aggregator {
            packet_aggregator.handle(dev)?;
            ready!(packet_aggregator.poll_send_bufs(cx, dev))?;
            return Poll::Ready(Ok(()));
        }

        // On non-Linux systems or when GSO is disabled on Linux, `wr` will contain at most one element
        if !self.state.wr.is_empty() {
            let rs = ready!(dev.poll_send(cx, &self.state.wr));
            self.state.wr.clear();
            rs?;
        }
        Poll::Ready(Ok(()))
    }

    fn poll_close<I>(&mut self, cx: &mut Context<'_>) -> Poll<Result<(), C::Error>>
    where
        C: Encoder<I>,
    {
        ready!(self.poll_flush(cx))?;
        Poll::Ready(Ok(()))
    }
}<|MERGE_RESOLUTION|>--- conflicted
+++ resolved
@@ -303,14 +303,10 @@
 where
     T: Borrow<AsyncDevice>,
 {
-<<<<<<< HEAD
+
     /// Construct from a [`AsyncDevice`] with a specific codec.
     ///
     /// The read side of the framed device.
-=======
-    /// Construct from a [`AsyncDevice`] with a specific codec
-    /// Read side of the framed device
->>>>>>> c29d1530
     /// # Example
     /// ```
     /// use std::net::Ipv4Addr;
@@ -413,14 +409,10 @@
 where
     T: Borrow<AsyncDevice>,
 {
-<<<<<<< HEAD
+  
     /// Construct from a [`AsyncDevice`] with a specific codec.
     ///
     /// The write side of the framed device.
-=======
-    /// Construct from a [`AsyncDevice`] with a specific codec
-    /// Write side of the framed device
->>>>>>> c29d1530
     /// # Example
     /// ```
     /// use std::net::Ipv4Addr;
