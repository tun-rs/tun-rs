use crate::{
    builder::{DeviceConfig, Layer},
    platform::netbsd::sys::*,
    platform::{
        unix::{sockaddr_union, Fd, Tun},
        ETHER_ADDR_LEN,
    },
    ToIpv4Address, ToIpv4Netmask, ToIpv6Address, ToIpv6Netmask,
};

use crate::platform::unix::device::{ctl, ctl_v6};
use libc::{self, c_char, c_short, AF_LINK, IFF_RUNNING, IFF_UP, O_RDWR};
use mac_address::mac_address_by_name;
use std::io::ErrorKind;
use std::os::fd::{FromRawFd, IntoRawFd, RawFd};
use std::os::unix::fs::MetadataExt;
use std::{io, mem, net::IpAddr, os::unix::io::AsRawFd, ptr, sync::RwLock};

/// A TUN device using the TUN/TAP Linux driver.
pub struct DeviceImpl {
    name: String,
    pub(crate) tun: Tun,
    associate_route: RwLock<bool>,
}
impl IntoRawFd for DeviceImpl {
    fn into_raw_fd(mut self) -> RawFd {
        let fd = self.tun.fd.inner;
        self.tun.fd.inner = -1;
        fd
    }
}
impl Drop for DeviceImpl {
    fn drop(&mut self) {
        if self.tun.fd.inner < 0 {
            return;
        }
        unsafe {
            if let (Ok(ctl), Ok(req)) = (ctl(), self.request()) {
                libc::close(self.tun.fd.inner);
                self.tun.fd.inner = -1;
                _ = siocifdestroy(ctl.as_raw_fd(), &req);
            }
        }
    }
}
impl DeviceImpl {
    /// Create a new `Device` for the given `Configuration`.
    pub(crate) fn new(config: DeviceConfig) -> io::Result<Self> {
        let layer = config.layer.unwrap_or(Layer::L3);
        let associate_route = if layer == Layer::L3 {
            config.associate_route.unwrap_or(true)
        } else {
            false
        };
        let device_prefix = if layer == Layer::L3 {
            "tun".to_string()
        } else {
            "tap".to_string()
        };
        let (dev_fd, dev_name) = if let Some(dev_name) = config.dev_name {
            if !dev_name.starts_with(&device_prefix) {
                return Err(io::Error::new(
                    ErrorKind::InvalidInput,
                    format!("device name must start with {device_prefix}"),
                ));
            }
            let if_index = dev_name[3..]
                .parse::<u32>()
                .map(|v| v + 1)
                .map_err(|e| io::Error::new(ErrorKind::InvalidInput, e))?;
            let device_path = format!("/dev/{device_prefix}{if_index}\0");
            let fd =
                unsafe { libc::open(device_path.as_ptr() as *const _, O_RDWR | libc::O_CLOEXEC) };
            (Fd::new(fd)?, dev_name)
        } else {
            let mut if_index = 0;
            loop {
                let device_path = format!("/dev/{device_prefix}{if_index}\0");
                let fd = unsafe {
                    libc::open(device_path.as_ptr() as *const _, O_RDWR | libc::O_CLOEXEC)
                };
                match Fd::new(fd) {
                    Ok(dev) => {
                        break (dev, format!("{device_prefix}{if_index}"));
                    }
                    Err(e) => {
                        if e.raw_os_error() != Some(libc::EBUSY) {
                            return Err(e);
                        }
                    }
                }
                if_index += 1;
                if if_index >= 256 {
                    return Err(io::Error::last_os_error());
                }
            }
        };
        let tun = Tun::new(dev_fd);
        Ok(DeviceImpl {
            name: dev_name,
            tun,
            associate_route: RwLock::new(associate_route),
        })
    }
    pub(crate) fn from_tun(tun: Tun) -> io::Result<Self> {
        let name = Self::name0(&tun)?;
        if name.starts_with("tap") {
            // Tap does not have PI
            // tun.set_ignore_packet_info(false)
        }
        Ok(Self {
            name,
            tun,
            associate_route: RwLock::new(true),
        })
    }

    fn calc_dest_addr(&self, addr: IpAddr, netmask: IpAddr) -> io::Result<IpAddr> {
        let prefix_len = ipnet::ip_mask_to_prefix(netmask)
            .map_err(|e| io::Error::new(ErrorKind::InvalidInput, e))?;
        Ok(ipnet::IpNet::new(addr, prefix_len)
            .map_err(|e| io::Error::new(ErrorKind::InvalidInput, e))?
            .broadcast())
    }

    /// Set the IPv4 alias of the device.
    fn add_address(&self, addr: IpAddr, mask: IpAddr, dest: Option<IpAddr>) -> io::Result<()> {
        unsafe {
            match addr {
                IpAddr::V4(_) => {
                    let is_associate_route = self.associate_route.read().unwrap();
                    let ctl = ctl()?;
                    let mut req: ifaliasreq = mem::zeroed();
                    let tun_name = self.name()?;
                    ptr::copy_nonoverlapping(
                        tun_name.as_ptr() as *const c_char,
                        req.ifra_name.as_mut_ptr(),
                        tun_name.len(),
                    );

                    req.ifra_addr = crate::platform::unix::sockaddr_union::from((addr, 0)).addr;
                    if let Some(dest) = dest {
                        req.ifra_dstaddr =
                            crate::platform::unix::sockaddr_union::from((dest, 0)).addr;
                    }
                    req.ifra_mask = crate::platform::unix::sockaddr_union::from((mask, 0)).addr;

                    if let Err(err) = siocaifaddr(ctl.as_raw_fd(), &req) {
                        return Err(io::Error::from(err));
                    }
                    if let Err(e) = self.add_route(addr, mask, *is_associate_route) {
                        log::warn!("{e:?}");
                    }
                }
                IpAddr::V6(_) => {
                    let IpAddr::V6(_) = mask else {
                        return Err(std::io::Error::from(ErrorKind::InvalidInput));
                    };
                    let tun_name = self.name()?;
                    let mut req: in6_aliasreq = mem::zeroed();
                    ptr::copy_nonoverlapping(
                        tun_name.as_ptr() as *const c_char,
                        req.ifra_name.as_mut_ptr(),
                        tun_name.len(),
                    );
                    req.ifra_addr = sockaddr_union::from((addr, 0)).addr6;
                    req.ifra_prefixmask = sockaddr_union::from((mask, 0)).addr6;
                    req.ifra_lifetime.ia6t_vltime = 0xffffffff_u32;
                    req.ifra_lifetime.ia6t_pltime = 0xffffffff_u32;
                    // req.ifra_flags = IN6_IFF_NODAD;
                    if let Err(err) = siocaifaddr_in6(ctl_v6()?.as_raw_fd(), &req) {
                        return Err(io::Error::from(err));
                    }
                }
            }
            Ok(())
        }
    }

    /// Prepare a new request.
    unsafe fn request(&self) -> io::Result<ifreq> {
        let mut req: ifreq = mem::zeroed();
        let tun_name = self.name()?;
        ptr::copy_nonoverlapping(
            tun_name.as_ptr() as *const c_char,
            req.ifr_name.as_mut_ptr(),
            tun_name.len(),
        );

        Ok(req)
    }

    /// # Safety
    unsafe fn request_v6(&self) -> io::Result<in6_ifreq> {
        let tun_name = self.name()?;
        let mut req: in6_ifreq = mem::zeroed();
        ptr::copy_nonoverlapping(
            tun_name.as_ptr() as *const c_char,
            req.ifra_name.as_mut_ptr(),
            tun_name.len(),
        );
        req.ifr_ifru.ifru_flags = IN6_IFF_NODAD as _;
        Ok(req)
    }
    /// If false, the program will not modify or manage routes in any way, allowing the system to handle all routing natively.
    /// If true (default), the program will automatically add or remove routes to provide consistent routing behavior across all platforms.
    /// Set this to be false to obtain the platform's default routing behavior.
    pub fn set_associate_route(&self, associate_route: bool) {
        *self.associate_route.write().unwrap() = associate_route;
    }
    /// Retrieve whether route is associated with the IP setting interface, see [`DeviceImpl::set_associate_route`]
    pub fn associate_route(&self) -> bool {
        *self.associate_route.read().unwrap()
    }
    fn add_route(&self, addr: IpAddr, netmask: IpAddr, associate_route: bool) -> io::Result<()> {
        if !associate_route {
            return Ok(());
        }
        let if_index = self.if_index()?;
        let prefix_len = ipnet::ip_mask_to_prefix(netmask)
            .map_err(|e| io::Error::new(ErrorKind::InvalidInput, e))?;
        let mut manager = route_manager::RouteManager::new()?;
        let route = route_manager::Route::new(addr, prefix_len).with_if_index(if_index);
        manager.add(&route)?;
        Ok(())
    }

    /// Retrieves the name of the network interface.
    pub fn name(&self) -> io::Result<String> {
        Ok(self.name.clone())
    }
    fn name0(tun: &Tun) -> io::Result<String> {
        let file = unsafe { std::fs::File::from_raw_fd(tun.as_raw_fd()) };
        let metadata = file.metadata()?;
        let rdev = metadata.rdev();
        let index = rdev % 256;
        std::mem::forget(file); // prevent fd being closed
        Ok(format!("tun{}", index))
    }

    /// Enables or disables the network interface.
    pub fn enabled(&self, value: bool) -> io::Result<()> {
        unsafe {
            let mut req = self.request()?;
            let ctl = ctl()?;

            if let Err(err) = siocgifflags(ctl.as_raw_fd(), &mut req) {
                return Err(io::Error::from(err));
            }

            if value {
                req.ifr_ifru.ifru_flags |= (IFF_UP | IFF_RUNNING) as c_short;
            } else {
                req.ifr_ifru.ifru_flags &= !(IFF_UP as c_short);
            }

            if let Err(err) = siocsifflags(ctl.as_raw_fd(), &req) {
                return Err(io::Error::from(err));
            }

            Ok(())
        }
    }

    /// Retrieves the current MTU (Maximum Transmission Unit) for the interface.
    pub fn mtu(&self) -> io::Result<u16> {
        unsafe {
            let mut req: ifreq_mtu = mem::zeroed();
            let tun_name = self.name()?;
            ptr::copy_nonoverlapping(
                tun_name.as_ptr() as *const c_char,
                req.ifr_name.as_mut_ptr(),
                tun_name.len(),
            );
            if let Err(err) = siocgifmtu(ctl()?.as_raw_fd(), &mut req) {
                return Err(io::Error::from(err));
            }

            let r: u16 = req.mtu.try_into().map_err(io::Error::other)?;
            Ok(r)
        }
    }
    /// Sets the MTU (Maximum Transmission Unit) for the interface.
    pub fn set_mtu(&self, value: u16) -> io::Result<()> {
        unsafe {
            let mut req: ifreq_mtu = mem::zeroed();
            let tun_name = self.name()?;
            ptr::copy_nonoverlapping(
                tun_name.as_ptr() as *const c_char,
                req.ifr_name.as_mut_ptr(),
                tun_name.len(),
            );
            req.mtu = value as _;

            if let Err(err) = siocsifmtu(ctl()?.as_raw_fd(), &req) {
                return Err(io::Error::from(err));
            }
            Ok(())
        }
    }
    /// Sets the IPv4 network address, netmask, and an optional destination address.
    /// Remove all previous set IPv4 addresses and set the specified address.
    pub fn set_network_address<IPv4: ToIpv4Address, Netmask: ToIpv4Netmask>(
        &self,
        address: IPv4,
        netmask: Netmask,
        destination: Option<IPv4>,
    ) -> io::Result<()> {
<<<<<<< HEAD
=======
        self.remove_all_address_v4()?;
>>>>>>> 94a9e10a
        let addr = address.ipv4()?.into();
        let netmask = netmask.netmask()?.into();
        let default_dest = self.calc_dest_addr(addr, netmask)?;
        let dest = destination
            .map(|d| d.ipv4())
            .transpose()?
            .map(|v| v.into())
            .unwrap_or(default_dest);
        self.remove_all_address_v4()?;
        self.add_address(addr, netmask, Some(dest))?;
        Ok(())
    }
    /// Add IPv4 network address, netmask
    pub fn add_address_v4<IPv4: ToIpv4Address, Netmask: ToIpv4Netmask>(
        &self,
        address: IPv4,
        netmask: Netmask,
    ) -> io::Result<()> {
        let addr = address.ipv4()?.into();
        let netmask = netmask.netmask()?.into();
        let dest = self.calc_dest_addr(addr, netmask)?;
        self.add_address(addr, netmask, Some(dest))?;
        Ok(())
    }
    fn remove_all_address_v4(&self) -> io::Result<()> {
<<<<<<< HEAD
        let interface =
            netconfig_rs::Interface::try_from_index(self.if_index()?).map_err(io::Error::from)?;
        let list = interface.addresses().map_err(io::Error::from)?;
        for x in list {
            if x.addr().is_ipv4() {
                interface.remove_address(x).map_err(io::Error::from)?;
=======
        unsafe {
            let req_v4 = self.request()?;
            loop {
                if let Err(err) = siocdifaddr(ctl()?.as_raw_fd(), &req_v4) {
                    if err == nix::errno::Errno::EADDRNOTAVAIL {
                        break;
                    }
                    return Err(io::Error::from(err));
                }
>>>>>>> 94a9e10a
            }
        }
        Ok(())
    }
    /// Removes an IP address from the interface.
    pub fn remove_address(&self, addr: IpAddr) -> io::Result<()> {
        unsafe {
            match addr {
                IpAddr::V4(addr) => {
                    let mut req_v4 = self.request()?;
                    req_v4.ifr_ifru.ifru_addr = sockaddr_union::from((addr, 0)).addr;
                    if let Err(err) = siocdifaddr(ctl()?.as_raw_fd(), &req_v4) {
                        return Err(io::Error::from(err));
                    }
                }
                IpAddr::V6(addr) => {
                    let mut req_v6 = self.request_v6()?;
                    req_v6.ifr_ifru.ifru_addr = sockaddr_union::from((addr, 0)).addr6;
                    if let Err(err) = siocdifaddr_in6(ctl_v6()?.as_raw_fd(), &req_v6) {
                        return Err(io::Error::from(err));
                    }
                }
            }
            Ok(())
        }
    }
    /// Adds an IPv6 address to the interface.
    pub fn add_address_v6<IPv6: ToIpv6Address, Netmask: ToIpv6Netmask>(
        &self,
        addr: IPv6,
        netmask: Netmask,
    ) -> io::Result<()> {
        let addr = addr.ipv6()?;
        let netmask = netmask.netmask()?;
        self.add_address(addr.into(), netmask.into(), None)
    }
    /// Sets the MAC (hardware) address for the interface.
    ///
    /// This function constructs an interface request and copies the provided MAC address
    /// into the hardware address field. It then applies the change via a system call.
    /// This operation is typically supported only for TAP devices.
    pub fn set_mac_address(&self, eth_addr: [u8; ETHER_ADDR_LEN as usize]) -> io::Result<()> {
        unsafe {
            let mut req = self.request()?;
            req.ifr_ifru.ifru_addr.sa_len = ETHER_ADDR_LEN;
            req.ifr_ifru.ifru_addr.sa_family = AF_LINK as u8;
            req.ifr_ifru.ifru_addr.sa_data[0..ETHER_ADDR_LEN as usize]
                .copy_from_slice(eth_addr.map(|c| c as i8).as_slice());
            if let Err(err) = siocsiflladdr(ctl()?.as_raw_fd(), &req) {
                return Err(io::Error::from(err));
            }
            Ok(())
        }
    }
    /// Retrieves the MAC (hardware) address of the interface.
    ///
    /// This function queries the MAC address by the interface name using a helper function.
    /// An error is returned if the MAC address cannot be found.
    pub fn mac_address(&self) -> io::Result<[u8; ETHER_ADDR_LEN as usize]> {
        let mac = mac_address_by_name(&self.name()?)
            .map_err(|e| io::Error::other(e.to_string()))?
            .ok_or(io::Error::new(
                ErrorKind::InvalidInput,
                "invalid mac address",
            ))?;
        Ok(mac.bytes())
    }
}

impl From<Layer> for c_short {
    fn from(layer: Layer) -> Self {
        match layer {
            Layer::L2 => 2,
            Layer::L3 => 3,
        }
    }
}<|MERGE_RESOLUTION|>--- conflicted
+++ resolved
@@ -306,10 +306,6 @@
         netmask: Netmask,
         destination: Option<IPv4>,
     ) -> io::Result<()> {
-<<<<<<< HEAD
-=======
-        self.remove_all_address_v4()?;
->>>>>>> 94a9e10a
         let addr = address.ipv4()?.into();
         let netmask = netmask.netmask()?.into();
         let default_dest = self.calc_dest_addr(addr, netmask)?;
@@ -335,14 +331,6 @@
         Ok(())
     }
     fn remove_all_address_v4(&self) -> io::Result<()> {
-<<<<<<< HEAD
-        let interface =
-            netconfig_rs::Interface::try_from_index(self.if_index()?).map_err(io::Error::from)?;
-        let list = interface.addresses().map_err(io::Error::from)?;
-        for x in list {
-            if x.addr().is_ipv4() {
-                interface.remove_address(x).map_err(io::Error::from)?;
-=======
         unsafe {
             let req_v4 = self.request()?;
             loop {
@@ -352,7 +340,6 @@
                     }
                     return Err(io::Error::from(err));
                 }
->>>>>>> 94a9e10a
             }
         }
         Ok(())
