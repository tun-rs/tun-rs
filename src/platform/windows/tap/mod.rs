--- conflicted
+++ resolved
@@ -11,55 +11,19 @@
 mod overlapped;
 
 pub struct TapDevice {
-<<<<<<< HEAD
-    luid: NET_LUID_LH,
+    tap_interface: TapInterface,
     handle: Arc<OwnedHandle>,
-    component_id: String,
     index: u32,
     need_delete: bool,
     read_io_overlapped: Mutex<ReadOverlapped>,
     write_io_overlapped: Mutex<WriteOverlapped>,
-=======
-    tap_interface: TapInterface,
-    handle: OwnedHandle,
-    index: u32,
-    read_io_overlapped: Mutex<(Option<OwnedOVERLAPPED>, BytesMut, Option<usize>)>,
-    write_io_overlapped: Mutex<Option<(OwnedOVERLAPPED, Vec<u8>)>>,
->>>>>>> a315f36c
 }
 pub(crate) const READ_BUFFER_SIZE: usize = 14 + 65536;
 unsafe impl Send for TapDevice {}
 
 unsafe impl Sync for TapDevice {}
 
-<<<<<<< HEAD
-impl Drop for TapDevice {
-=======
-pub struct OwnedOVERLAPPED {
-    #[allow(dead_code)]
-    event_handle: OwnedHandle,
-    overlapped: Box<OVERLAPPED>,
-}
-impl OwnedOVERLAPPED {
-    pub fn new() -> io::Result<OwnedOVERLAPPED> {
-        let event_handle = ffi::create_event()?;
-        let mut overlapped = Box::new(ffi::io_overlapped());
-        overlapped.hEvent = event_handle.as_raw_handle();
-        Ok(Self {
-            event_handle,
-            overlapped,
-        })
-    }
-    pub fn as_overlapped(&self) -> &OVERLAPPED {
-        &self.overlapped
-    }
-    pub fn as_mut_overlapped(&mut self) -> &mut OVERLAPPED {
-        &mut self.overlapped
-    }
-}
-
 impl Drop for TapInterface {
->>>>>>> a315f36c
     fn drop(&mut self) {
         if self.need_delete {
             let _ = iface::delete_interface(&self.component_id, &self.luid);
@@ -133,27 +97,18 @@
             Ok(index) => index,
             Err(e) => Err(e)?,
         };
-<<<<<<< HEAD
         let handle = Arc::new(handle);
         let read_io_overlapped = ReadOverlapped::new(handle.clone())?;
         let write_io_overlapped = WriteOverlapped::new(handle.clone())?;
-=======
         // Set to desired value after successful creation
         tap_interface.need_delete = !persist;
->>>>>>> a315f36c
         Ok(Self {
             tap_interface,
             handle,
             index,
-<<<<<<< HEAD
-            component_id: component_id.to_owned(),
             need_delete: !persist,
             read_io_overlapped: Mutex::new(read_io_overlapped),
             write_io_overlapped: Mutex::new(write_io_overlapped),
-=======
-            read_io_overlapped: Mutex::new((None, BytesMut::zeroed(READ_BUFFER_SIZE), None)),
-            write_io_overlapped: Mutex::new(None),
->>>>>>> a315f36c
         })
     }
 
@@ -177,31 +132,22 @@
         }
         let handle = iface::open_interface(&luid)?;
         let index = ffi::luid_to_index(&luid)?;
-<<<<<<< HEAD
-        let handle = Arc::new(handle);
-        let read_io_overlapped = ReadOverlapped::new(handle.clone())?;
-        let write_io_overlapped = WriteOverlapped::new(handle.clone())?;
-
-=======
         let tap_interface = TapInterface {
             luid,
             component_id: component_id.to_string(),
             need_delete: !persist,
         };
->>>>>>> a315f36c
+        let handle = Arc::new(handle);
+        let read_io_overlapped = ReadOverlapped::new(handle.clone())?;
+        let write_io_overlapped = WriteOverlapped::new(handle.clone())?;
+
         Ok(Self {
             index,
             tap_interface,
             handle,
-<<<<<<< HEAD
-            component_id: component_id.to_owned(),
             need_delete: !persist,
             read_io_overlapped: Mutex::new(read_io_overlapped),
             write_io_overlapped: Mutex::new(write_io_overlapped),
-=======
-            read_io_overlapped: Mutex::new((None, BytesMut::zeroed(READ_BUFFER_SIZE), None)),
-            write_io_overlapped: Mutex::new(None),
->>>>>>> a315f36c
         })
     }
 
