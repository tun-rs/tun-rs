use crate::builder::DeviceConfig;
use crate::platform::windows::netsh;
use crate::platform::windows::tap::TapDevice;
use crate::platform::windows::tun::{check_adapter_if_orphaned_devices, TunDevice};
use crate::platform::ETHER_ADDR_LEN;
use crate::{Layer, ToIpv4Address, ToIpv4Netmask, ToIpv6Address, ToIpv6Netmask};
use getifaddrs::Interface;
use std::collections::HashSet;
use std::io;
use std::net::IpAddr;
<<<<<<< HEAD
=======
use std::os::windows::io::OwnedHandle;
use windows_sys::core::GUID;
>>>>>>> a315f36c

pub(crate) const GUID_NETWORK_ADAPTER: GUID = GUID {
    data1: 0x4d36e972,
    data2: 0xe325,
    data3: 0x11ce,
    data4: [0xbf, 0xc1, 0x08, 0x00, 0x2b, 0xe1, 0x03, 0x18],
};

pub(crate) enum Driver {
    Tun(TunDevice),
    Tap(TapDevice),
}

/// A TUN device using the wintun driver.
pub struct DeviceImpl {
    pub(crate) driver: Driver,
}

impl DeviceImpl {
    /// Create a new `Device` for the given `Configuration`.
    pub(crate) fn new(config: DeviceConfig) -> io::Result<Self> {
        let layer = config.layer.unwrap_or(Layer::L3);
        let mut count = 0;
        let interfaces: HashSet<String> = Self::get_all_adapter_address()?
            .into_iter()
            .map(|v| v.description)
            .collect();
        let device = if layer == Layer::L3 {
            let wintun_file = config.wintun_file.as_deref().unwrap_or("wintun.dll");
            let ring_capacity = config.ring_capacity.unwrap_or(0x20_0000);
            let delete_driver = config.delete_driver.unwrap_or(false);
            let mut attempts = 0;
            let tun_device = loop {
                let default_name = format!("tun{count}");
                count += 1;
                let name = config.dev_name.as_deref().unwrap_or(&default_name);

                if interfaces.contains(name) {
                    if config.dev_name.is_none() {
                        continue;
                    }

                    // Resolves an issue where there are orphaned adapters. fixes #33
                    let is_orphaned_adapter = check_adapter_if_orphaned_devices(name);
                    if !is_orphaned_adapter {
                        // Try to open an existing Wintun adapter.
                        break TunDevice::open(wintun_file, name, ring_capacity, delete_driver)?;
                    }
                }
                let description = config.description.as_deref().unwrap_or(name);
                match TunDevice::create(
                    wintun_file,
                    name,
                    description,
                    config.device_guid,
                    ring_capacity,
                    delete_driver,
                ) {
                    Ok(tun_device) => break tun_device,
                    Err(e) => {
                        if attempts > 3 {
                            Err(e)?
                        }
                        attempts += 1;
                    }
                }
            };

            DeviceImpl {
                driver: Driver::Tun(tun_device),
            }
        } else if layer == Layer::L2 {
            const HARDWARE_ID: &str = "tap0901";
            let persist = config.persist.unwrap_or(false);

            let tap = loop {
                let default_name = format!("tap{count}");
                let name = config.dev_name.as_deref().unwrap_or(&default_name);
                if interfaces.contains(name) {
                    if config.dev_name.is_none() {
                        count += 1;
                        continue;
                    } else if !config.reuse_dev.unwrap_or(true) {
                        Err(io::Error::other(format!(
                            "The network adapter [{name}] already exists."
                        )))?
                    }
                    let tap =
                        TapDevice::open(HARDWARE_ID, name, persist, config.mac_address.as_ref())?;
                    break tap;
                }
                let tap = TapDevice::create(HARDWARE_ID, persist, config.mac_address.as_ref())?;
                if let Err(e) = tap.set_name(name) {
                    if config.dev_name.is_some() {
                        Err(e)?
                    }
                }
                break tap;
            };
            DeviceImpl {
                driver: Driver::Tap(tap),
            }
        } else {
            panic!("unknown layer {:?}", layer);
        };
        Ok(device)
    }
    #[cfg(any(
        feature = "interruptible",
        feature = "async_tokio",
        feature = "async_io"
    ))]
    pub(crate) fn wait_readable_interruptible(
        &self,
        event: &crate::platform::windows::InterruptEvent,
    ) -> io::Result<()> {
        match &self.driver {
            Driver::Tap(tap) => tap.wait_readable_interruptible(&event.handle),
            Driver::Tun(tun) => tun.wait_readable_interruptible(&event.handle),
        }
    }
    #[cfg(feature = "interruptible")]
    pub(crate) fn read_interruptible(
        &self,
        buf: &mut [u8],
        event: &crate::InterruptEvent,
    ) -> io::Result<usize> {
        loop {
            self.wait_readable_interruptible(event)?;
            match self.try_recv(buf) {
                Ok(rs) => {
                    return Ok(rs);
                }
                Err(ref e) if e.kind() == io::ErrorKind::WouldBlock => {
                    continue;
                }
                Err(e) => return Err(e),
            }
        }
    }
    /// Recv a packet from tun device
    pub(crate) fn recv(&self, buf: &mut [u8]) -> io::Result<usize> {
        match &self.driver {
            Driver::Tap(tap) => tap.read(buf),
            Driver::Tun(tun) => tun.recv(buf),
        }
    }
    pub(crate) fn try_recv(&self, buf: &mut [u8]) -> io::Result<usize> {
        match &self.driver {
            Driver::Tap(tap) => tap.try_read(buf),
            Driver::Tun(tun) => tun.try_recv(buf),
        }
    }

    /// Send a packet to tun device
    pub(crate) fn send(&self, buf: &[u8]) -> io::Result<usize> {
        match &self.driver {
            Driver::Tap(tap) => tap.write(buf),
            Driver::Tun(tun) => tun.send(buf),
        }
    }
    #[cfg(any(
        feature = "interruptible",
        feature = "async_tokio",
        feature = "async_io"
    ))]
    pub(crate) fn write_interruptible(
        &self,
        buf: &[u8],
        event: &crate::platform::windows::InterruptEvent,
    ) -> io::Result<usize> {
        match &self.driver {
            Driver::Tap(tap) => tap.write_interruptible(buf, &event.handle),
            Driver::Tun(tun) => tun.send_interruptible(buf, &event.handle),
        }
    }
    pub(crate) fn try_send(&self, buf: &[u8]) -> io::Result<usize> {
        match &self.driver {
            Driver::Tap(tap) => tap.try_write(buf),
            Driver::Tun(tun) => tun.try_send(buf),
        }
    }
    pub(crate) fn shutdown(&self) -> io::Result<()> {
        match &self.driver {
            Driver::Tun(tun) => tun.shutdown(),
            Driver::Tap(tap) => tap.down(),
        }
    }
    fn get_all_adapter_address() -> io::Result<Vec<Interface>> {
        Ok(getifaddrs::getifaddrs()?.collect())
    }
    /// Retrieves the name of the device.
    ///
    /// Calls the appropriate method on the underlying driver (TUN or TAP) to obtain the device name.
    pub fn name(&self) -> io::Result<String> {
        match &self.driver {
            Driver::Tun(tun) => tun.get_name(),
            Driver::Tap(tap) => tap.get_name(),
        }
    }
    /// Sets a new name for the device.
    ///
    /// This method first checks if the current name is different from the desired one. If it is,
    /// it uses the `netsh` command to update the interface name.
    pub fn set_name(&self, value: &str) -> io::Result<()> {
        let name = self.name()?;
        if value == name {
            return Ok(());
        }
        netsh::set_interface_name(&name, value)
    }
    /// Retrieves the interface index (if_index) of the device.
    ///
    /// This is used for various network configuration commands.
    pub fn if_index(&self) -> io::Result<u32> {
        match &self.driver {
            Driver::Tun(tun) => Ok(tun.index()),
            Driver::Tap(tap) => Ok(tap.index()),
        }
    }
    /// Enables or disables the device.
    ///
    /// For a TUN device, disabling is not supported and will return an error.
    /// For a TAP device, this calls the appropriate method to set the device status.
    pub fn enabled(&self, value: bool) -> io::Result<()> {
        match &self.driver {
            Driver::Tun(tun) => tun.enabled(value),
            Driver::Tap(tap) => tap.set_status(value),
        }
    }
    /// Retrieves all IP addresses associated with this device.
    ///
    /// Filters the adapter addresses by matching the device's interface index.
    pub fn addresses(&self) -> io::Result<Vec<IpAddr>> {
        let index = self.if_index()?;
        let r = Self::get_all_adapter_address()?
            .into_iter()
            .filter(|v| v.index == Some(index))
            .map(|v| v.address)
            .collect();
        Ok(r)
    }
    /// Sets the IPv4 network address for the device.
    ///
    /// This method configures the IP address, netmask, and an optional destination for the interface
    /// using the `netsh` command.
    pub fn set_network_address<IPv4: ToIpv4Address, Netmask: ToIpv4Netmask>(
        &self,
        address: IPv4,
        netmask: Netmask,
        destination: Option<IPv4>,
    ) -> io::Result<()> {
        netsh::set_interface_ip(
            self.if_index()?,
            address.ipv4()?.into(),
            netmask.netmask()?.into(),
            destination.map(|v| v.ipv4()).transpose()?.map(|v| v.into()),
        )
    }
    /// Removes the specified IP address from the device.
    pub fn remove_address(&self, addr: IpAddr) -> io::Result<()> {
        netsh::delete_interface_ip(self.if_index()?, addr)
    }
    /// Adds an IPv6 address to the device.
    ///
    /// Configures the IPv6 address and netmask (converted from prefix) for the interface.
    pub fn add_address_v6<IPv6: ToIpv6Address, Netmask: ToIpv6Netmask>(
        &self,
        addr: IPv6,
        netmask: Netmask,
    ) -> io::Result<()> {
        let mask = netmask.netmask()?;
        netsh::set_interface_ip(self.if_index()?, addr.ipv6()?.into(), mask.into(), None)
    }
    /// Retrieves the MTU for the device (IPv4).
    ///
    /// This method uses a Windows-specific FFI function to query the MTU by interface index.
    pub fn mtu(&self) -> io::Result<u16> {
        let index = self.if_index()?;
        let mtu = crate::platform::windows::ffi::get_mtu_by_index(index, true)?;
        Ok(mtu as _)
    }
    /// Retrieves the MTU for the device (IPv6).
    ///
    /// This method uses a Windows-specific FFI function to query the IPv6 MTU by interface index.
    pub fn mtu_v6(&self) -> io::Result<u16> {
        let index = self.if_index()?;
        let mtu = crate::platform::windows::ffi::get_mtu_by_index(index, false)?;
        Ok(mtu as _)
    }
    /// Sets the MTU for the device (IPv4) using the `netsh` command.
    pub fn set_mtu(&self, mtu: u16) -> io::Result<()> {
        netsh::set_interface_mtu(self.if_index()?, mtu as _)
    }
    /// Sets the MTU for the device (IPv6) using the `netsh` command.
    pub fn set_mtu_v6(&self, mtu: u16) -> io::Result<()> {
        netsh::set_interface_mtu_v6(self.if_index()?, mtu as _)
    }
    /// Sets the MAC address for the device.
    ///
    /// This operation is only supported for TAP devices; attempting to set a MAC address on a TUN device
    /// will result in an error.
    pub fn set_mac_address(&self, eth_addr: [u8; ETHER_ADDR_LEN as usize]) -> io::Result<()> {
        match &self.driver {
            Driver::Tun(_tun) => Err(io::Error::from(io::ErrorKind::Unsupported)),
            Driver::Tap(tap) => tap.set_mac(&eth_addr),
        }
    }
    /// Retrieves the MAC address of the device.
    ///
    /// This operation is only supported for TAP devices.
    pub fn mac_address(&self) -> io::Result<[u8; ETHER_ADDR_LEN as usize]> {
        match &self.driver {
            Driver::Tun(_tun) => Err(io::Error::from(io::ErrorKind::Unsupported)),
            Driver::Tap(tap) => tap.get_mac(),
        }
    }
    /// Sets the interface metric (routing cost) using the `netsh` command.
    pub fn set_metric(&self, metric: u16) -> io::Result<()> {
        netsh::set_interface_metric(self.if_index()?, metric)
    }
    /// Retrieves the version of the underlying driver.
    ///
    /// For TUN devices, this directly queries the driver version.
    /// For TAP devices, the version is composed of several components joined by dots.
    pub fn version(&self) -> io::Result<String> {
        match &self.driver {
            Driver::Tun(tun) => tun.version(),
            Driver::Tap(tap) => tap.get_version().map(|v| {
                v.iter()
                    .map(|v| v.to_string())
                    .collect::<Vec<String>>()
                    .join(".")
            }),
        }
    }
}<|MERGE_RESOLUTION|>--- conflicted
+++ resolved
@@ -8,11 +8,7 @@
 use std::collections::HashSet;
 use std::io;
 use std::net::IpAddr;
-<<<<<<< HEAD
-=======
-use std::os::windows::io::OwnedHandle;
 use windows_sys::core::GUID;
->>>>>>> a315f36c
 
 pub(crate) const GUID_NETWORK_ADAPTER: GUID = GUID {
     data1: 0x4d36e972,
