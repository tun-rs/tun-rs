use getifaddrs::Interface;
use std::collections::HashSet;
use std::io;
use std::net::IpAddr;
use std::os::windows::io::OwnedHandle;

use crate::builder::DeviceConfig;
use crate::platform::windows::netsh;
use crate::platform::windows::tap::TapDevice;
use crate::platform::windows::tun::TunDevice;
use crate::platform::ETHER_ADDR_LEN;
use crate::{Layer, ToIpv4Address, ToIpv4Netmask, ToIpv6Address, ToIpv6Netmask};

pub(crate) enum Driver {
    Tun(TunDevice),
    Tap(TapDevice),
}

/// A TUN device using the wintun driver.
pub struct DeviceImpl {
    pub(crate) driver: Driver,
}

impl DeviceImpl {
    /// Create a new `Device` for the given `Configuration`.
    pub(crate) fn new(config: DeviceConfig) -> io::Result<Self> {
        let layer = config.layer.unwrap_or(Layer::L3);
        let mut count = 0;
        let interfaces: HashSet<String> = Self::get_all_adapter_address()?
            .into_iter()
            .map(|v| v.description)
            .collect();
        let device = if layer == Layer::L3 {
            let wintun_file = config.wintun_file.as_deref().unwrap_or("wintun.dll");
            let ring_capacity = config.ring_capacity.unwrap_or(0x20_0000);
            let delete_driver = config.delete_driver.unwrap_or(false);
            let mut attempts = 0;
            let tun_device = loop {
                let default_name = format!("tun{count}");
                count += 1;
                let name = config.dev_name.as_deref().unwrap_or(&default_name);

                if interfaces.contains(name) {
                    if config.dev_name.is_none() {
                        continue;
                    }
                    // Try to open an existing Wintun adapter.
                    break TunDevice::open(wintun_file, name, ring_capacity, delete_driver)?;
                }
<<<<<<< HEAD
                match TunDevice::create(
                    wintun_file,
                    name,
                    name,
                    config.device_guid,
                    ring_capacity,
                    delete_driver,
=======
                let description = config.description.as_deref().unwrap_or(name);
                match TunDevice::create(
                    wintun_file,
                    name,
                    description,
                    config.device_guid,
                    ring_capacity,
>>>>>>> b43a8266
                ) {
                    Ok(tun_device) => break tun_device,
                    Err(e) => {
                        if attempts > 3 {
                            Err(e)?
                        }
                        attempts += 1;
                    }
                }
            };

            DeviceImpl {
                driver: Driver::Tun(tun_device),
            }
        } else if layer == Layer::L2 {
            const HARDWARE_ID: &str = "tap0901";
            let persist = config.persist.unwrap_or(false);

            let tap = loop {
                let default_name = format!("tap{count}");
                let name = config.dev_name.as_deref().unwrap_or(&default_name);
                if interfaces.contains(name) {
                    if config.dev_name.is_none() {
                        count += 1;
                        continue;
                    } else if !config.reuse_dev.unwrap_or(true) {
                        Err(io::Error::other(format!(
                            "The network adapter [{name}] already exists."
                        )))?
                    }
                    let tap = TapDevice::open(HARDWARE_ID, name, persist)?;
                    break tap;
                }
                let tap = TapDevice::create(HARDWARE_ID, persist)?;
                if let Err(e) = tap.set_name(name) {
                    if config.dev_name.is_some() {
                        Err(e)?
                    }
                }
                break tap;
            };
            DeviceImpl {
                driver: Driver::Tap(tap),
            }
        } else {
            panic!("unknown layer {:?}", layer);
        };
        Ok(device)
    }
    #[allow(dead_code)]
    pub(crate) fn wait_readable_cancelable(&self, cancel_event: &OwnedHandle) -> io::Result<()> {
        match &self.driver {
            Driver::Tap(tap) => tap.wait_readable_cancelable(cancel_event),
            Driver::Tun(tun) => tun.wait_readable_cancelable(cancel_event),
        }
    }
    /// Recv a packet from tun device
    pub(crate) fn recv(&self, buf: &mut [u8]) -> io::Result<usize> {
        match &self.driver {
            Driver::Tap(tap) => tap.read(buf),
            Driver::Tun(tun) => tun.recv(buf),
        }
    }
    pub(crate) fn try_recv(&self, buf: &mut [u8]) -> io::Result<usize> {
        match &self.driver {
            Driver::Tap(tap) => tap.try_read(buf),
            Driver::Tun(tun) => tun.try_recv(buf),
        }
    }

    /// Send a packet to tun device
    pub(crate) fn send(&self, buf: &[u8]) -> io::Result<usize> {
        match &self.driver {
            Driver::Tap(tap) => tap.write(buf),
            Driver::Tun(tun) => tun.send(buf),
        }
    }
    #[cfg(any(feature = "async_tokio", feature = "async_io"))]
    pub(crate) fn send_cancelable(
        &self,
        buf: &[u8],
        cancel_event: &OwnedHandle,
    ) -> io::Result<usize> {
        match &self.driver {
            Driver::Tap(tap) => tap.write_cancelable(buf, cancel_event),
            Driver::Tun(tun) => tun.send_cancelable(buf, cancel_event),
        }
    }
    pub(crate) fn try_send(&self, buf: &[u8]) -> io::Result<usize> {
        match &self.driver {
            Driver::Tap(tap) => tap.try_write(buf),
            Driver::Tun(tun) => tun.try_send(buf),
        }
    }
    pub(crate) fn shutdown(&self) -> io::Result<()> {
        match &self.driver {
            Driver::Tun(tun) => tun.shutdown(),
            Driver::Tap(tap) => tap.down(),
        }
    }
    fn get_all_adapter_address() -> io::Result<Vec<Interface>> {
        Ok(getifaddrs::getifaddrs()?.collect())
    }
    /// Retrieves the name of the device.
    ///
    /// Calls the appropriate method on the underlying driver (TUN or TAP) to obtain the device name.
    pub fn name(&self) -> io::Result<String> {
        match &self.driver {
            Driver::Tun(tun) => tun.get_name(),
            Driver::Tap(tap) => tap.get_name(),
        }
    }
    /// Sets a new name for the device.
    ///
    /// This method first checks if the current name is different from the desired one. If it is,
    /// it uses the `netsh` command to update the interface name.
    pub fn set_name(&self, value: &str) -> io::Result<()> {
        let name = self.name()?;
        if value == name {
            return Ok(());
        }
        netsh::set_interface_name(&name, value)
    }
    /// Retrieves the interface index (if_index) of the device.
    ///
    /// This is used for various network configuration commands.
    pub fn if_index(&self) -> io::Result<u32> {
        match &self.driver {
            Driver::Tun(tun) => Ok(tun.index()),
            Driver::Tap(tap) => Ok(tap.index()),
        }
    }
    /// Enables or disables the device.
    ///
    /// For a TUN device, disabling is not supported and will return an error.
    /// For a TAP device, this calls the appropriate method to set the device status.
    pub fn enabled(&self, value: bool) -> io::Result<()> {
        match &self.driver {
            Driver::Tun(tun) => tun.enabled(value),
            Driver::Tap(tap) => tap.set_status(value),
        }
    }
    /// Retrieves all IP addresses associated with this device.
    ///
    /// Filters the adapter addresses by matching the device's interface index.
    pub fn addresses(&self) -> io::Result<Vec<IpAddr>> {
        let index = self.if_index()?;
        let r = Self::get_all_adapter_address()?
            .into_iter()
            .filter(|v| v.index == Some(index))
            .map(|v| v.address)
            .collect();
        Ok(r)
    }
    /// Sets the IPv4 network address for the device.
    ///
    /// This method configures the IP address, netmask, and an optional destination for the interface
    /// using the `netsh` command.
    pub fn set_network_address<IPv4: ToIpv4Address, Netmask: ToIpv4Netmask>(
        &self,
        address: IPv4,
        netmask: Netmask,
        destination: Option<IPv4>,
    ) -> io::Result<()> {
        netsh::set_interface_ip(
            self.if_index()?,
            address.ipv4()?.into(),
            netmask.netmask()?.into(),
            destination.map(|v| v.ipv4()).transpose()?.map(|v| v.into()),
        )
    }
    /// Removes the specified IP address from the device.
    pub fn remove_address(&self, addr: IpAddr) -> io::Result<()> {
        netsh::delete_interface_ip(self.if_index()?, addr)
    }
    /// Adds an IPv6 address to the device.
    ///
    /// Configures the IPv6 address and netmask (converted from prefix) for the interface.
    pub fn add_address_v6<IPv6: ToIpv6Address, Netmask: ToIpv6Netmask>(
        &self,
        addr: IPv6,
        netmask: Netmask,
    ) -> io::Result<()> {
        let mask = netmask.netmask()?;
        netsh::set_interface_ip(self.if_index()?, addr.ipv6()?.into(), mask.into(), None)
    }
    /// Retrieves the MTU for the device (IPv4).
    ///
    /// This method uses a Windows-specific FFI function to query the MTU by interface index.
    pub fn mtu(&self) -> io::Result<u16> {
        let index = self.if_index()?;
        let mtu = crate::platform::windows::ffi::get_mtu_by_index(index, true)?;
        Ok(mtu as _)
    }
    /// Retrieves the MTU for the device (IPv6).
    ///
    /// This method uses a Windows-specific FFI function to query the IPv6 MTU by interface index.
    pub fn mtu_v6(&self) -> io::Result<u16> {
        let index = self.if_index()?;
        let mtu = crate::platform::windows::ffi::get_mtu_by_index(index, false)?;
        Ok(mtu as _)
    }
    /// Sets the MTU for the device (IPv4) using the `netsh` command.
    pub fn set_mtu(&self, mtu: u16) -> io::Result<()> {
        netsh::set_interface_mtu(self.if_index()?, mtu as _)
    }
    /// Sets the MTU for the device (IPv6) using the `netsh` command.
    pub fn set_mtu_v6(&self, mtu: u16) -> io::Result<()> {
        netsh::set_interface_mtu_v6(self.if_index()?, mtu as _)
    }
    /// Sets the MAC address for the device.
    ///
    /// This operation is only supported for TAP devices; attempting to set a MAC address on a TUN device
    /// will result in an error.
    pub fn set_mac_address(&self, eth_addr: [u8; ETHER_ADDR_LEN as usize]) -> io::Result<()> {
        match &self.driver {
            Driver::Tun(_tun) => Err(io::Error::from(io::ErrorKind::Unsupported)),
            Driver::Tap(tap) => tap.set_mac(&eth_addr),
        }
    }
    /// Retrieves the MAC address of the device.
    ///
    /// This operation is only supported for TAP devices.
    pub fn mac_address(&self) -> io::Result<[u8; ETHER_ADDR_LEN as usize]> {
        match &self.driver {
            Driver::Tun(_tun) => Err(io::Error::from(io::ErrorKind::Unsupported)),
            Driver::Tap(tap) => tap.get_mac(),
        }
    }
    /// Sets the interface metric (routing cost) using the `netsh` command.
    pub fn set_metric(&self, metric: u16) -> io::Result<()> {
        netsh::set_interface_metric(self.if_index()?, metric)
    }
    /// Retrieves the version of the underlying driver.
    ///
    /// For TUN devices, this directly queries the driver version.
    /// For TAP devices, the version is composed of several components joined by dots.
    pub fn version(&self) -> io::Result<String> {
        match &self.driver {
            Driver::Tun(tun) => tun.version(),
            Driver::Tap(tap) => tap.get_version().map(|v| {
                v.iter()
                    .map(|v| v.to_string())
                    .collect::<Vec<String>>()
                    .join(".")
            }),
        }
    }
}<|MERGE_RESOLUTION|>--- conflicted
+++ resolved
@@ -47,15 +47,6 @@
                     // Try to open an existing Wintun adapter.
                     break TunDevice::open(wintun_file, name, ring_capacity, delete_driver)?;
                 }
-<<<<<<< HEAD
-                match TunDevice::create(
-                    wintun_file,
-                    name,
-                    name,
-                    config.device_guid,
-                    ring_capacity,
-                    delete_driver,
-=======
                 let description = config.description.as_deref().unwrap_or(name);
                 match TunDevice::create(
                     wintun_file,
@@ -63,7 +54,7 @@
                     description,
                     config.device_guid,
                     ring_capacity,
->>>>>>> b43a8266
+                    delete_driver,
                 ) {
                     Ok(tun_device) => break tun_device,
                     Err(e) => {
