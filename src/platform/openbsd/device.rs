use crate::{
    builder::{DeviceConfig, Layer},
    platform::openbsd::sys::*,
    platform::{
        unix::{sockaddr_union, Fd, Tun},
        ETHER_ADDR_LEN,
    },
    ToIpv4Address, ToIpv4Netmask, ToIpv6Address, ToIpv6Netmask,
};

use crate::platform::unix::device::{ctl, ctl_v6};
use libc::{self, c_char, c_short, ifreq, AF_LINK, IFF_RUNNING, IFF_UP, O_RDWR};
use mac_address::mac_address_by_name;
use std::io::ErrorKind;
use std::os::fd::FromRawFd;
use std::os::unix::fs::MetadataExt;
use std::sync::Mutex;
use std::{io, mem, net::IpAddr, os::unix::io::AsRawFd, ptr};

/// A TUN device using the TUN/TAP Linux driver.
pub struct DeviceImpl {
    name: String,
    pub(crate) tun: Tun,
    op_lock: Mutex<bool>,
}

impl DeviceImpl {
    /// Create a new `Device` for the given `Configuration`.
    pub(crate) fn new(config: DeviceConfig) -> io::Result<Self> {
        let layer = config.layer.unwrap_or(Layer::L3);
        let associate_route = if layer == Layer::L3 {
            config.associate_route.unwrap_or(true)
        } else {
            false
        };
        let device_prefix = if layer == Layer::L3 {
            "tun".to_string()
        } else {
            "tap".to_string()
        };
        let (dev_fd, dev_name) = if let Some(dev_name) = config.dev_name {
            if !dev_name.starts_with(&device_prefix) {
                return Err(io::Error::new(
                    ErrorKind::InvalidInput,
                    format!("device name must start with {device_prefix}"),
                ));
            }
            let if_index = dev_name[3..]
                .parse::<u32>()
                .map(|v| v + 1)
                .map_err(|e| io::Error::new(ErrorKind::InvalidInput, e))?;
            let device_path = format!("/dev/{device_prefix}{if_index}\0");
            let fd =
                unsafe { libc::open(device_path.as_ptr() as *const _, O_RDWR | libc::O_CLOEXEC) };
            (Fd::new(fd)?, dev_name)
        } else {
            let mut if_index = 0;
            loop {
                let device_path = format!("/dev/{device_prefix}{if_index}\0");
                let fd = unsafe {
                    libc::open(device_path.as_ptr() as *const _, O_RDWR | libc::O_CLOEXEC)
                };
                match Fd::new(fd) {
                    Ok(dev) => {
                        break (dev, format!("{device_prefix}{if_index}"));
                    }
                    Err(e) => {
                        if e.raw_os_error() != Some(libc::EBUSY) {
                            return Err(e);
                        }
                    }
                }
                if_index += 1;
                if if_index >= 256 {
                    return Err(io::Error::last_os_error());
                }
            }
        };
        let tun = Tun::new(dev_fd);
        if layer == Layer::L2 {
            tun.set_ignore_packet_info(false);
        }
        Ok(DeviceImpl {
            name: dev_name,
            tun,
<<<<<<< HEAD
            associate_route: RwLock::new(associate_route),
            op_lock:Mutex::new(()),
=======
            op_lock: Mutex::new(associate_route),
>>>>>>> aaee7502
        })
    }
    pub(crate) fn from_tun(tun: Tun) -> io::Result<Self> {
        let name = Self::name_of_fd(&tun)?;
        if name.starts_with("tap") {
            // Tap does not have PI
            tun.set_ignore_packet_info(false)
        }
        Ok(Self {
            name,
            tun,
<<<<<<< HEAD
            associate_route: RwLock::new(true),
            op_lock:Mutex::new(()),
=======
            op_lock: Mutex::new(true),
>>>>>>> aaee7502
        })
    }

    fn calc_dest_addr(&self, addr: IpAddr, netmask: IpAddr) -> io::Result<IpAddr> {
        let prefix_len = ipnet::ip_mask_to_prefix(netmask)
            .map_err(|e| io::Error::new(ErrorKind::InvalidInput, e))?;
        Ok(ipnet::IpNet::new(addr, prefix_len)
            .map_err(|e| io::Error::new(ErrorKind::InvalidInput, e))?
            .broadcast())
    }

    /// Set the IPv4 alias of the device.
    fn set_alias(
        &self,
        addr: IpAddr,
        dest: IpAddr,
        mask: IpAddr,
        associate_route: bool,
    ) -> io::Result<()> {
        unsafe {
            match addr {
                IpAddr::V4(_) => {
                    let ctl = ctl()?;
                    let mut req: ifaliasreq = mem::zeroed();
                    let tun_name = self.name_impl()?;
                    ptr::copy_nonoverlapping(
                        tun_name.as_ptr() as *const c_char,
                        req.ifra_name.as_mut_ptr(),
                        tun_name.len(),
                    );

                    req.ifra_ifrau.ifrau_addr =
                        crate::platform::unix::sockaddr_union::from((addr, 0)).addr;
                    req.ifra_dstaddr = crate::platform::unix::sockaddr_union::from((dest, 0)).addr;
                    req.ifra_mask = crate::platform::unix::sockaddr_union::from((mask, 0)).addr;

                    if let Err(err) = siocaifaddr(ctl.as_raw_fd(), &req) {
                        return Err(io::Error::from(err));
                    }
                }
                IpAddr::V6(_) => {
                    let IpAddr::V6(_) = mask else {
                        return Err(std::io::Error::from(ErrorKind::InvalidInput));
                    };
                    let tun_name = self.name_impl()?;
                    let mut req: in6_aliasreq = mem::zeroed();
                    ptr::copy_nonoverlapping(
                        tun_name.as_ptr() as *const c_char,
                        req.ifra_name.as_mut_ptr(),
                        tun_name.len(),
                    );
                    req.ifra_ifrau.ifrau_addr = sockaddr_union::from((addr, 0)).addr6;
                    req.ifra_prefixmask = sockaddr_union::from((mask, 0)).addr6;
                    req.ifra_lifetime.ia6t_vltime = 0xffffffff_u32;
                    req.ifra_lifetime.ia6t_pltime = 0xffffffff_u32;
                    req.ifra_flags = IN6_IFF_NODAD;
                    if let Err(err) = siocaifaddr_in6(ctl_v6()?.as_raw_fd(), &req) {
                        return Err(io::Error::from(err));
                    }
                }
            }

            if let Err(e) = self.add_route(addr, mask, associate_route) {
                log::warn!("{e:?}");
            }

            Ok(())
        }
    }

    /// Prepare a new request.
    unsafe fn request(&self) -> io::Result<ifreq> {
        let mut req: ifreq = mem::zeroed();
        let tun_name = self.name_impl()?;
        ptr::copy_nonoverlapping(
            tun_name.as_ptr() as *const c_char,
            req.ifr_name.as_mut_ptr(),
            tun_name.len(),
        );

        Ok(req)
    }

    /// # Safety
    unsafe fn request_v6(&self) -> io::Result<in6_ifreq> {
        let tun_name = self.name_impl()?;
        let mut req: in6_ifreq = mem::zeroed();
        ptr::copy_nonoverlapping(
            tun_name.as_ptr() as *const c_char,
            req.ifra_name.as_mut_ptr(),
            tun_name.len(),
        );
        req.ifr_ifru.ifru_flags = IN6_IFF_NODAD as _;
        Ok(req)
    }
    /// If false, the program will not modify or manage routes in any way, allowing the system to handle all routing natively.
    /// If true (default), the program will automatically add or remove routes to provide consistent routing behavior across all platforms.
    /// Set this to be false to obtain the platform's default routing behavior.
    pub fn set_associate_route(&self, associate_route: bool) {
        *self.op_lock.lock().unwrap() = associate_route;
    }
    /// Retrieve whether route is associated with the IP setting interface, see [`DeviceImpl::set_associate_route`]
    pub fn associate_route(&self) -> bool {
        *self.op_lock.lock().unwrap()
    }
    fn add_route(&self, addr: IpAddr, netmask: IpAddr, associate_route: bool) -> io::Result<()> {
        if !associate_route {
            return Ok(());
        }
        let if_index = self.if_index_impl()?;
        let prefix_len = ipnet::ip_mask_to_prefix(netmask)
            .map_err(|e| io::Error::new(ErrorKind::InvalidInput, e))?;
        let mut manager = route_manager::RouteManager::new()?;
        let route = route_manager::Route::new(addr, prefix_len).with_if_index(if_index);
        manager.add(&route)?;
        Ok(())
    }

    /// Retrieves the name of the network interface.
    fn name_impl(&self) -> io::Result<String> {
        let _guard = self.op_lock.lock().unwrap();
        Ok(self.name.clone())
    }
    fn name_of_fd(tun: &Tun) -> io::Result<String> {
        let file = unsafe { std::fs::File::from_raw_fd(tun.as_raw_fd()) };
        let metadata = file.metadata()?;
        let rdev = metadata.rdev();
        let index = rdev % 256;
        std::mem::forget(file); // prevent fd being closed
        Ok(format!("tun{index}"))
    }

    fn remove_all_address_v4(&self) -> io::Result<()> {
        unsafe {
            let req_v4 = self.request()?;
            loop {
                if let Err(err) = siocdifaddr(ctl()?.as_raw_fd(), &req_v4) {
                    if err == nix::errno::Errno::EADDRNOTAVAIL {
                        break;
                    }
                    return Err(io::Error::from(err));
                }
            }
        }
        Ok(())
    }
    /// Sets the IPv4 network address, netmask, and an optional destination address.
    /// Remove all previous set IPv4 addresses and set the specified address.
    fn set_network_address_impl<IPv4: ToIpv4Address, Netmask: ToIpv4Netmask>(
        &self,
        address: IPv4,
        netmask: Netmask,
        destination: Option<IPv4>,
        associate_route: bool,
    ) -> io::Result<()> {
        let addr = address.ipv4()?.into();
        let netmask = netmask.netmask()?.into();
        let default_dest = self.calc_dest_addr(addr, netmask)?;
        let dest = destination
            .map(|d| d.ipv4())
            .transpose()?
            .map(|v| v.into())
            .unwrap_or(default_dest);
        self.remove_all_address_v4()?;
        self.set_alias(addr, dest, netmask, associate_route)?;
        Ok(())
    }
}

//Public User Interface
impl DeviceImpl {
    /// Returns whether the TUN device is set to ignore packet information (PI).
    ///
    /// When enabled, the device does not prepend the `struct tun_pi` header
    /// to packets, which can simplify packet processing in some cases.
    ///
    /// # Returns
    /// * `true` - The TUN device ignores packet information.
    /// * `false` - The TUN device includes packet information.
    pub fn ignore_packet_info(&self) -> bool {
        let _guard = self.op_lock.lock().unwrap();
        self.tun.ignore_packet_info()
    }
    /// Sets whether the TUN device should ignore packet information (PI).
    ///
    /// When `ignore_packet_info` is set to `true`, the TUN device does not
    /// prepend the `struct tun_pi` header to packets. This can be useful
    /// if the additional metadata is not needed.
    ///
    /// # Parameters
    /// * `ign`
    ///     - If `true`, the TUN device will ignore packet information.
    ///     - If `false`, it will include packet information.
    pub fn set_ignore_packet_info(&self, ign: bool) {
        let _guard = self.op_lock.lock().unwrap();
        if let Ok(name) = self.name_impl() {
            if name.starts_with("tun") {
                self.tun.set_ignore_packet_info(ign)
            }
        }
    }
    /// Enables or disables the network interface.
    pub fn enabled(&self, value: bool) -> io::Result<()> {
        let _guard = self.op_lock.lock().unwrap();
        unsafe {
            let mut req = self.request()?;
            let ctl = ctl()?;

            if let Err(err) = siocgifflags(ctl.as_raw_fd(), &mut req) {
                return Err(io::Error::from(err));
            }

            if value {
                req.ifr_ifru.ifru_flags |= (IFF_UP | IFF_RUNNING) as c_short;
            } else {
                req.ifr_ifru.ifru_flags &= !(IFF_UP as c_short);
            }

            if let Err(err) = siocsifflags(ctl.as_raw_fd(), &req) {
                return Err(io::Error::from(err));
            }

            Ok(())
        }
    }
    /// Retrieves the current MTU (Maximum Transmission Unit) for the interface.
    pub fn mtu(&self) -> io::Result<u16> {
        let _guard = self.op_lock.lock().unwrap();
        unsafe {
            let mut req: ifreq_mtu = mem::zeroed();
            let tun_name = self.name_impl()?;
            ptr::copy_nonoverlapping(
                tun_name.as_ptr() as *const c_char,
                req.ifr_name.as_mut_ptr(),
                tun_name.len(),
            );
            if let Err(err) = siocgifmtu(ctl()?.as_raw_fd(), &mut req) {
                return Err(io::Error::from(err));
            }

            let r: u16 = req.mtu.try_into().map_err(io::Error::other)?;
            Ok(r)
        }
    }
    /// Sets the MTU (Maximum Transmission Unit) for the interface.
    pub fn set_mtu(&self, value: u16) -> io::Result<()> {
        let _guard = self.op_lock.lock().unwrap();
        unsafe {
            let mut req: ifreq_mtu = mem::zeroed();
            let tun_name = self.name_impl()?;
            ptr::copy_nonoverlapping(
                tun_name.as_ptr() as *const c_char,
                req.ifr_name.as_mut_ptr(),
                tun_name.len(),
            );
            req.mtu = value as _;

            if let Err(err) = siocsifmtu(ctl()?.as_raw_fd(), &req) {
                return Err(io::Error::from(err));
            }
            Ok(())
        }
    }
    /// Sets the IPv4 network address, netmask, and an optional destination address.
    /// Remove all previous set IPv4 addresses and set the specified address.
    pub fn set_network_address<IPv4: ToIpv4Address, Netmask: ToIpv4Netmask>(
        &self,
        address: IPv4,
        netmask: Netmask,
        destination: Option<IPv4>,
    ) -> io::Result<()> {
        let guard = self.op_lock.lock().unwrap();
        self.set_network_address_impl(address, netmask, destination, *guard)
    }
    /// Add IPv4 network address, netmask
    pub fn add_address_v4<IPv4: ToIpv4Address, Netmask: ToIpv4Netmask>(
        &self,
        address: IPv4,
        netmask: Netmask,
    ) -> io::Result<()> {
        let guard = self.op_lock.lock().unwrap();
        self.set_network_address_impl(address, netmask, None, *guard)
    }
    /// Removes an IP address from the interface.
    pub fn remove_address(&self, addr: IpAddr) -> io::Result<()> {
        let _guard = self.op_lock.lock().unwrap();
        unsafe {
            match addr {
                IpAddr::V4(addr) => {
                    let mut req_v4 = self.request()?;
                    req_v4.ifr_ifru.ifru_addr = sockaddr_union::from((addr, 0)).addr;
                    if let Err(err) = siocdifaddr(ctl()?.as_raw_fd(), &req_v4) {
                        return Err(io::Error::from(err));
                    }
                }
                IpAddr::V6(addr) => {
                    let mut req_v6 = self.request_v6()?;
                    req_v6.ifr_ifru.ifru_addr = sockaddr_union::from((addr, 0)).addr6;
                    if let Err(err) = siocdifaddr_in6(ctl_v6()?.as_raw_fd(), &req_v6) {
                        return Err(io::Error::from(err));
                    }
                }
            }
            Ok(())
        }
    }
    /// Adds an IPv6 address to the interface.
    pub fn add_address_v6<IPv6: ToIpv6Address, Netmask: ToIpv6Netmask>(
        &self,
        addr: IPv6,
        netmask: Netmask,
    ) -> io::Result<()> {
        let guard = self.op_lock.lock().unwrap();
        let addr = addr.ipv6()?;
        unsafe {
            let tun_name = self.name_impl()?;
            let mut req: in6_aliasreq = mem::zeroed();
            ptr::copy_nonoverlapping(
                tun_name.as_ptr() as *const c_char,
                req.ifra_name.as_mut_ptr(),
                tun_name.len(),
            );
            req.ifra_ifrau.ifrau_addr = sockaddr_union::from((addr, 0)).addr6;
            let network_addr = ipnet::IpNet::new(addr.into(), netmask.prefix()?)
                .map_err(|e| io::Error::new(ErrorKind::InvalidInput, e))?;
            let mask = network_addr.netmask();
            req.ifra_prefixmask = sockaddr_union::from((mask, 0)).addr6;
            req.ifra_lifetime.ia6t_vltime = 0xffffffff_u32;
            req.ifra_lifetime.ia6t_pltime = 0xffffffff_u32;
            req.ifra_flags = IN6_IFF_NODAD;
            if let Err(err) = siocaifaddr_in6(ctl_v6()?.as_raw_fd(), &req) {
                return Err(io::Error::from(err));
            }
            if let Err(e) = self.add_route(addr.into(), mask, *guard) {
                log::warn!("{e:?}");
            }
        }
        Ok(())
    }
    /// Sets the MAC (hardware) address for the interface.
    ///
    /// This function constructs an interface request and copies the provided MAC address
    /// into the hardware address field. It then applies the change via a system call.
    /// This operation is typically supported only for TAP devices.
    pub fn set_mac_address(&self, eth_addr: [u8; ETHER_ADDR_LEN as usize]) -> io::Result<()> {
        let _guard = self.op_lock.lock().unwrap();
        unsafe {
            let mut req = self.request()?;
            req.ifr_ifru.ifru_addr.sa_len = ETHER_ADDR_LEN;
            req.ifr_ifru.ifru_addr.sa_family = AF_LINK as u8;
            req.ifr_ifru.ifru_addr.sa_data[0..ETHER_ADDR_LEN as usize]
                .copy_from_slice(eth_addr.map(|c| c as i8).as_slice());
            if let Err(err) = siocsiflladdr(ctl()?.as_raw_fd(), &req) {
                return Err(io::Error::from(err));
            }
            Ok(())
        }
    }
    /// Retrieves the name of the network interface.
    pub fn name(&self) -> io::Result<String> {
        let _guard = self.op_lock.lock().unwrap();
        self.name_impl()
    }
    /// Retrieves the MAC (hardware) address of the interface.
    ///
    /// This function queries the MAC address by the interface name using a helper function.
    /// An error is returned if the MAC address cannot be found.
    pub fn mac_address(&self) -> io::Result<[u8; ETHER_ADDR_LEN as usize]> {
        let _guard = self.op_lock.lock().unwrap();
        let mac = mac_address_by_name(&self.name_impl()?)
            .map_err(|e| io::Error::other(e.to_string()))?
            .ok_or(io::Error::new(
                ErrorKind::InvalidInput,
                "invalid mac address",
            ))?;
        Ok(mac.bytes())
    }
}

impl From<Layer> for c_short {
    fn from(layer: Layer) -> Self {
        match layer {
            Layer::L2 => 2,
            Layer::L3 => 3,
        }
    }
}<|MERGE_RESOLUTION|>--- conflicted
+++ resolved
@@ -83,12 +83,7 @@
         Ok(DeviceImpl {
             name: dev_name,
             tun,
-<<<<<<< HEAD
-            associate_route: RwLock::new(associate_route),
-            op_lock:Mutex::new(()),
-=======
             op_lock: Mutex::new(associate_route),
->>>>>>> aaee7502
         })
     }
     pub(crate) fn from_tun(tun: Tun) -> io::Result<Self> {
@@ -100,12 +95,7 @@
         Ok(Self {
             name,
             tun,
-<<<<<<< HEAD
-            associate_route: RwLock::new(true),
-            op_lock:Mutex::new(()),
-=======
             op_lock: Mutex::new(true),
->>>>>>> aaee7502
         })
     }
 
