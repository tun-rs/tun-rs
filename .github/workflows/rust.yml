name: Push or PR

on:
  [ push, pull_request ]

env:
  CARGO_TERM_COLOR: always

jobs:
  check:
    runs-on: ubuntu-latest
    steps:
      - uses: actions/checkout@v5
      - name: check
        run: |
          rustup target add x86_64-linux-android
          cargo check --target x86_64-linux-android
          cargo check --features async_tokio --target x86_64-linux-android
          cargo check --features async_tokio,async_framed --target x86_64-linux-android
          cargo check --features async_io,async_framed --target x86_64-linux-android
          cargo check --features interruptible --target x86_64-linux-android
          
          rustup target add x86_64-apple-ios
          cargo check --target x86_64-apple-ios
          cargo check --features async_tokio --target x86_64-apple-ios
          cargo check --features async_tokio,async_framed --target x86_64-apple-ios
          cargo check --features async_io,async_framed --target x86_64-apple-ios
          cargo check --features interruptible --target x86_64-apple-ios
          
          rustup target add x86_64-unknown-linux-ohos
          cargo check --target x86_64-unknown-linux-ohos
          cargo check --features async_tokio --target x86_64-unknown-linux-ohos
          cargo check --features async_tokio,async_framed --target x86_64-unknown-linux-ohos
          cargo check --features async_io,async_framed --target x86_64-unknown-linux-ohos
          cargo check --features interruptible --target x86_64-unknown-linux-ohos
          
<<<<<<< HEAD
          rustup target add x86_64-unknown-netbsd
          cargo check --target x86_64-unknown-netbsd
          cargo check --features async_tokio --target x86_64-unknown-netbsd
          cargo check --features async_tokio,async_framed --target x86_64-unknown-netbsd
          cargo check --features async_io,async_framed --target x86_64-unknown-netbsd
          cargo check --features interruptible --target x86_64-unknown-netbsd
          cargo clippy --target x86_64-unknown-netbsd  --features async_io -- -D warnings
=======
          rustup target add i686-pc-windows-msvc
          cargo check --target i686-pc-windows-msvc
          cargo check --features async_tokio --target i686-pc-windows-msvc
          cargo check --features async_tokio,async_framed --target i686-pc-windows-msvc
          cargo check --features async_io,async_framed --target i686-pc-windows-msvc
          cargo check --features interruptible --target i686-pc-windows-msvc
>>>>>>> f3ac328c

  build_n_test:
    strategy:
      fail-fast: false
      matrix:
        os: [ ubuntu-latest, macos-latest, windows-latest ]

    runs-on: ${{ matrix.os }}

    steps:
      - uses: actions/checkout@v5
      - name: rustfmt
        if: ${{ !cancelled() }}
        run: cargo fmt --all -- --check
      - name: check
        if: ${{ !cancelled() }}
        run: |
          cargo check
          cargo check --features async_tokio
          cargo check --features async_tokio,async_framed
          cargo check --features async_io,async_framed
          cargo check --features interruptible
      - name: clippy
        if: ${{ !cancelled() }}
        run: |
          cargo clippy --all-targets -- -D warnings
          cargo clippy --all-targets --features async_io -- -D warnings
          cargo clippy --all-targets --features async_tokio,async_framed -- -D warnings
          cargo clippy --all-targets --features interruptible -- -D warnings
      - name: Build
        if: ${{ !cancelled() }}
        run: |
          cargo build --verbose --examples --tests
          cargo build --verbose --examples --tests --features async_io
          cargo build --verbose --examples --tests --features async_tokio
      - name: Abort on error
        if: ${{ failure() }}
        run: echo "Some of jobs failed" && false

  build_n_test_freebsd:
    runs-on: ubuntu-latest

    steps:
      - uses: actions/checkout@v5
      - name: Build x86_64-FreeBSD
        uses: cross-platform-actions/action@v0.29.0
        env:
          TARGET: x86_64-unknown-freebsd
        with:
          operating_system: freebsd
          environment_variables: TARGET
          architecture: x86-64
          version: 13.2
          shell: bash
          memory: 5G
          cpu_count: 4
          run: |
            uname -a
            echo $SHELL
            pwd
            ls -lah
            whoami
            env | sort
            sudo pkg install -y git protobuf llvm15
            curl --proto 'https' --tlsv1.2 -sSf https://sh.rustup.rs | sh -s -- -y
            source $HOME/.cargo/env
            export CC=clang
            export CXX=clang++
            export CARGO_TERM_COLOR=always
            find ./
            cargo check --target x86_64-unknown-freebsd
            cargo check --features async_tokio --target x86_64-unknown-freebsd
            cargo check --features async_tokio,async_framed --target x86_64-unknown-freebsd
            cargo check --features async_io,async_framed --target x86_64-unknown-freebsd
            cargo check --features interruptible --target x86_64-unknown-freebsd
            cargo clippy --all-targets -- -D warnings
            cargo build --verbose --examples --tests
            cargo build --verbose --examples --tests --features async_io
            cargo build --verbose --examples --tests --features async_tokio

  build_n_test_android:
    runs-on: ubuntu-latest

    steps:
      - uses: actions/checkout@v5
      - name: Install cargo ndk and rust compiler for android target
        if: ${{ !cancelled() }}
        run: |
          cargo install --locked cargo-ndk
          rustup target add x86_64-linux-android
      - name: clippy
        if: ${{ !cancelled() }}
        run: cargo clippy --target x86_64-linux-android -- -D warnings
      - name: Build
        if: ${{ !cancelled() }}
        run: |
          cargo ndk -t x86_64 rustc --verbose  --features="async_tokio" --lib --crate-type=cdylib
      - name: Abort on error
        if: ${{ failure() }}
        run: echo "Android build job failed" && false

  build_n_test_ios:
    runs-on: macos-latest

    steps:
      - uses: actions/checkout@v5
      - name: Install cargo lipo and rust compiler for ios target
        if: ${{ !cancelled() }}
        run: |
          cargo install --locked cargo-lipo
          rustup target add x86_64-apple-ios  aarch64-apple-ios
      - name: clippy
        if: ${{ !cancelled() }}
        run: cargo clippy  --features="async_tokio" --target x86_64-apple-ios -- -D warnings
      - name: Build
        if: ${{ !cancelled() }}
        run: |
          cargo lipo --verbose  --features="async_tokio"
      - name: Abort on error
        if: ${{ failure() }}
        run: echo "iOs build job failed" && false
  build_n_test_tvos:
    strategy:
      matrix:
        target: [aarch64-apple-tvos, aarch64-apple-tvos-sim, x86_64-apple-tvos]
      fail-fast: false
    runs-on: macos-latest

    steps:
      - uses: actions/checkout@v5
      - uses: dtolnay/rust-toolchain@nightly
        with:
          components: clippy, rust-src
      - name: clippy
        if: ${{ !cancelled() }}
        run: cargo +nightly clippy -Zbuild-std --target ${{matrix.target}} --features="async_tokio" -- -D warnings
      - name: Build
        if: ${{ !cancelled() }}
        run: |
          cargo +nightly build -Zbuild-std --verbose --target ${{matrix.target}} --features="async_tokio"
      - name: Abort on error
        if: ${{ failure() }}
        run: echo "tvOS build job failed" && false
  build_n_test_openharmony:
    strategy:
      matrix:
        target: [aarch64-unknown-linux-ohos, armv7-unknown-linux-ohos, x86_64-unknown-linux-ohos]
      fail-fast: false
    runs-on: ubuntu-latest

    steps:
      - uses: actions/checkout@v5
      - uses: openharmony-rs/setup-ohos-sdk@v0.2.2
        id: setup-ohos
        with:
          version: "5.0.1"
      - name: Install ohrs and rust compiler for ohos target
        if: ${{ !cancelled() }}
        run: |
          cargo install --locked ohrs
          rustup target add ${{ matrix.target }}
      - name: fmt & clippy
        if: ${{ !cancelled() }}
        run: |
          cargo fmt --all -- --check
          ohrs cargo --disable-target -- clippy --target ${{matrix.target}} --features="async_tokio" -- -D warnings
      - name: Build
        if: ${{ !cancelled() }}
        run: |
          ohrs cargo --disable-target -- rustc --target ${{matrix.target}} --verbose --features="async_tokio" --lib --crate-type=cdylib
      - name: Abort on error
        if: ${{ failure() }}
        run: echo "OpenHarmony build job failed" && false

  semver:
    name: Check semver
    strategy:
      matrix:
        os: [ ubuntu-latest, macos-latest, windows-latest ]
    runs-on: ${{ matrix.os }}
    steps:
      - uses: actions/checkout@v5
      - uses: actions-rs/toolchain@v1
        with:
          profile: minimal
          toolchain: stable
          override: true
      - uses: obi1kenobi/cargo-semver-checks-action@v2<|MERGE_RESOLUTION|>--- conflicted
+++ resolved
@@ -34,7 +34,6 @@
           cargo check --features async_io,async_framed --target x86_64-unknown-linux-ohos
           cargo check --features interruptible --target x86_64-unknown-linux-ohos
           
-<<<<<<< HEAD
           rustup target add x86_64-unknown-netbsd
           cargo check --target x86_64-unknown-netbsd
           cargo check --features async_tokio --target x86_64-unknown-netbsd
@@ -42,14 +41,13 @@
           cargo check --features async_io,async_framed --target x86_64-unknown-netbsd
           cargo check --features interruptible --target x86_64-unknown-netbsd
           cargo clippy --target x86_64-unknown-netbsd  --features async_io -- -D warnings
-=======
+          
           rustup target add i686-pc-windows-msvc
           cargo check --target i686-pc-windows-msvc
           cargo check --features async_tokio --target i686-pc-windows-msvc
           cargo check --features async_tokio,async_framed --target i686-pc-windows-msvc
           cargo check --features async_io,async_framed --target i686-pc-windows-msvc
           cargo check --features interruptible --target i686-pc-windows-msvc
->>>>>>> f3ac328c
 
   build_n_test:
     strategy:
