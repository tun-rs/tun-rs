#![allow(unused_imports)]
use pnet_packet::ethernet::{EtherTypes, EthernetPacket};
use pnet_packet::Packet;
use std::io;
use std::net::Ipv4Addr;
use std::sync::Arc;
#[cfg(any(
    target_os = "windows",
    all(target_os = "linux", not(target_env = "ohos")),
    target_os = "freebsd",
))]
use tun_rs::DeviceBuilder;
#[cfg(any(
    target_os = "windows",
    all(target_os = "linux", not(target_env = "ohos")),
    target_os = "freebsd",
))]
use tun_rs::Layer;

mod protocol_handle;
<<<<<<< HEAD
#[cfg(any(
    target_os = "windows",
    target_os = "linux",
    target_os = "freebsd",
    target_os = "macos"
=======

#[cfg(any(
    target_os = "windows",
    all(target_os = "linux", not(target_env = "ohos")),
    target_os = "freebsd",
>>>>>>> b1be11cf
))]
#[tokio::main]
async fn main() -> io::Result<()> {
    main0().await?;

    tokio::time::sleep(std::time::Duration::from_secs(1)).await;
    Ok(())
}
#[cfg(any(
    target_os = "windows",
    target_os = "linux",
    target_os = "freebsd",
    target_os = "macos"
))]
async fn main0() -> io::Result<()> {
    env_logger::Builder::from_env(env_logger::Env::default().default_filter_or("trace")).init();
    let (tx, mut quit) = tokio::sync::mpsc::channel::<()>(1);

    ctrlc2::set_async_handler(async move {
        tx.send(()).await.expect("Signal error");
    })
    .await;
    let dev = Arc::new(
        DeviceBuilder::new()
<<<<<<< HEAD
            // .name("feth0")
            // .peer_feth("feth1")
            .ipv4(Ipv4Addr::from([10, 0, 0, 9]), 24, None)
=======
            .name("tap0")
            .ipv4(Ipv4Addr::from([10, 0, 0, 119]), 24, None)
>>>>>>> b1be11cf
            .layer(Layer::L2)
            .mtu(1400)
            .build_async()?,
    );
    println!("Waiting for all interfaces...");
    let mut buf = vec![0; 14 + 65536];
    loop {
        tokio::select! {
            _ = quit.recv() => {
                println!("Quit...");
                break;
            }
            len = dev.recv(&mut buf) => {
                if let Some(packet) = EthernetPacket::new(&buf[..len?]){
                        match packet.get_ethertype(){
                            EtherTypes::Ipv4=>{
                                if let Some(buf) = protocol_handle::ping_ethernet(packet.packet()){
                                    dev.send(&buf).await?;
                                }
                            }
                            EtherTypes::Arp=>{
                                  if let Some(rs) = protocol_handle::arp(packet.packet()) {
                                    dev.send(&rs).await?;
                                }
                            }
                            protocol=>{
                                 println!("ignore ether protocol: {}", protocol)
                            }
                        }
                }
            }
        }
    }
    Ok(())
}

<<<<<<< HEAD
#[cfg(any(target_os = "ios", target_os = "android"))]
=======
#[cfg(any(
    all(target_os = "linux", target_env = "ohos"),
    target_os = "ios",
    target_os = "tvos",
    target_os = "android",
    target_os = "macos"
))]
>>>>>>> b1be11cf
fn main() -> io::Result<()> {
    unimplemented!()
}<|MERGE_RESOLUTION|>--- conflicted
+++ resolved
@@ -18,34 +18,15 @@
 use tun_rs::Layer;
 
 mod protocol_handle;
-<<<<<<< HEAD
-#[cfg(any(
-    target_os = "windows",
-    target_os = "linux",
-    target_os = "freebsd",
-    target_os = "macos"
-=======
 
 #[cfg(any(
     target_os = "windows",
     all(target_os = "linux", not(target_env = "ohos")),
     target_os = "freebsd",
->>>>>>> b1be11cf
+    target_os = "macos"
 ))]
 #[tokio::main]
 async fn main() -> io::Result<()> {
-    main0().await?;
-
-    tokio::time::sleep(std::time::Duration::from_secs(1)).await;
-    Ok(())
-}
-#[cfg(any(
-    target_os = "windows",
-    target_os = "linux",
-    target_os = "freebsd",
-    target_os = "macos"
-))]
-async fn main0() -> io::Result<()> {
     env_logger::Builder::from_env(env_logger::Env::default().default_filter_or("trace")).init();
     let (tx, mut quit) = tokio::sync::mpsc::channel::<()>(1);
 
@@ -55,19 +36,12 @@
     .await;
     let dev = Arc::new(
         DeviceBuilder::new()
-<<<<<<< HEAD
-            // .name("feth0")
-            // .peer_feth("feth1")
+            .name("tap0")
             .ipv4(Ipv4Addr::from([10, 0, 0, 9]), 24, None)
-=======
-            .name("tap0")
-            .ipv4(Ipv4Addr::from([10, 0, 0, 119]), 24, None)
->>>>>>> b1be11cf
             .layer(Layer::L2)
-            .mtu(1400)
+            .mtu(1500)
             .build_async()?,
     );
-    println!("Waiting for all interfaces...");
     let mut buf = vec![0; 14 + 65536];
     loop {
         tokio::select! {
@@ -99,17 +73,12 @@
     Ok(())
 }
 
-<<<<<<< HEAD
-#[cfg(any(target_os = "ios", target_os = "android"))]
-=======
 #[cfg(any(
     all(target_os = "linux", target_env = "ohos"),
     target_os = "ios",
     target_os = "tvos",
     target_os = "android",
-    target_os = "macos"
 ))]
->>>>>>> b1be11cf
 fn main() -> io::Result<()> {
     unimplemented!()
 }